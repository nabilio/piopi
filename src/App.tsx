--- conflicted
+++ resolved
@@ -292,19 +292,10 @@
 
         type SubscriptionRecord = { status: string | null; subscription_start_date: string | null } | null;
         let subscriptionRecord: SubscriptionRecord = null;
-<<<<<<< HEAD
         const shouldAttemptLegacyLookup = error ? shouldAttemptLegacySubscriptionLookup(error) : false;
 
         if (error) {
           if (!shouldAttemptLegacyLookup) {
-=======
-        let shouldAttemptLegacyLookup = false;
-
-        if (error) {
-          if (isMissingColumnError(error)) {
-            shouldAttemptLegacyLookup = true;
-          } else {
->>>>>>> ed72f2e8
             throw error;
           }
         } else {
@@ -319,21 +310,15 @@
             .maybeSingle();
 
           if (legacyError) {
-<<<<<<< HEAD
             recordLegacySubscriptionLookupFailure(legacyError);
-=======
->>>>>>> ed72f2e8
             if (!isMissingColumnError(legacyError)) {
               throw legacyError;
             }
           } else {
             subscriptionRecord = legacyRecord ?? null;
-<<<<<<< HEAD
             if (subscriptionRecord) {
               recordLegacySubscriptionLookupSuccess();
             }
-=======
->>>>>>> ed72f2e8
           }
         }
 
