import { useState, useEffect } from 'react';
import { Plus, Save, Trash2, X, BookOpen, Users, Settings, UserPlus, Ban, Sparkles, LayoutDashboard, FileText, GraduationCap, Search, MessageCircle, FileCode, Eye, Zap, Edit, Smile, Gift, Tag, CalendarClock, CalendarCheck2, CalendarX2 } from 'lucide-react';
import { supabase } from '../lib/supabase';
import { AIContentGenerator } from './AIContentGenerator';
import { GenerationProgress } from './GenerationProgress';
import { ConfirmDialog } from './ConfirmDialog';
import { CoachDevoirs } from './CoachDevoirs';
import { PromptsManager } from './PromptsManager';
import { BulkGeneration } from './BulkGeneration';
import { QuizEditor } from './QuizEditor';
import { CustomStatusManager } from './CustomStatusManager';

type Subject = {
  id: string;
  name: string;
  icon: string;
  color: string;
  description: string;
};

type Chapter = {
  id: string;
  subject_id: string;
  title: string;
  description: string;
  grade_level: string;
  order_index: number;
};

type Activity = {
  id: string;
  chapter_id?: string;
  subject_id: string;
  title: string;
  type: string;
  difficulty: number;
  grade_level?: string;
  points: number;
  content: any;
};

type Question = {
  question: string;
  options: string[];
  correctAnswer: number;
  explanation?: string;
};

type QuizContent = {
  questions: Question[];
};

type PromoCode = {
  code: string;
  description: string;
  free_months: number;
  max_uses: number | null;
  current_uses: number;
  valid_from: string;
  valid_until: string | null;
  active: boolean;
  created_at: string;
};

type AppSettings = {
  id: string;
  logo_url: string | null;
  app_name: string;
  support_email: string;
  created_at?: string;
  updated_at?: string;
  default_trial_days: number;
  trial_promo_active: boolean;
  trial_promo_days: number | null;
  trial_promo_name: string | null;
  trial_promo_description: string | null;
  trial_promo_starts_at: string | null;
  trial_promo_ends_at: string | null;
};

type Profile = {
  id: string;
  email: string;
  role: string;
  full_name: string;
  grade_level?: string;
  department?: string;
  banned?: boolean;
  has_profile?: boolean;
  created_at?: string;
  last_sign_in_at?: string;
  email_confirmed?: boolean;
  email_confirmed_at?: string | null;
};

const GRADE_LEVELS = ['CP', 'CE1', 'CE2', 'CM1', 'CM2'];

type AdminView = 'dashboard' | 'levels' | 'quiz' | 'lessons' | 'users' | 'activities' | 'ai-generator' | 'settings' | 'subjects-manager' | 'lessons-manager' | 'quiz-manager' | 'coach-test' | 'prompts' | 'student-simulator' | 'custom-statuses' | 'promotions';

export function AdminPanel() {
  const [currentView, setCurrentView] = useState<AdminView>('dashboard');
  const [subjects, setSubjects] = useState<Subject[]>([]);
  const [chapters, setChapters] = useState<Chapter[]>([]);
  const [activities, setActivities] = useState<Activity[]>([]);
  const [totalQuizCount, setTotalQuizCount] = useState<number>(0);
  const [users, setUsers] = useState<Profile[]>([]);
  const [loading, setLoading] = useState(false);
  const [message, setMessage] = useState('');
  const [offlineMode, setOfflineMode] = useState(false);
  const [selectedLevel, setSelectedLevel] = useState<string | null>(null);
  const [generationProgress, setGenerationProgress] = useState(0);
  const [generationMessage, setGenerationMessage] = useState('');
  const [isGenerating, setIsGenerating] = useState(false);
  const [selectedSubjects, setSelectedSubjects] = useState<string[]>([]);
  const [selectedSubjectView, setSelectedSubjectView] = useState<string | null>(null);
  const [selectedChapters, setSelectedChapters] = useState<string[]>([]);
  const [selectedChapterView, setSelectedChapterView] = useState<string | null>(null);
  const [quizFilterSubject, setQuizFilterSubject] = useState<string | null>(null);
  const [quizFilterChapter, setQuizFilterChapter] = useState<string | null>(null);
  const [selectedQuizzes, setSelectedQuizzes] = useState<string[]>([]);
  const [selectedUsers, setSelectedUsers] = useState<string[]>([]);
  const [userSearchQuery, setUserSearchQuery] = useState('');
  const [simulatorLevel, setSimulatorLevel] = useState<string>('CP');
  const [editingQuizId, setEditingQuizId] = useState<string | null>(null);

  const [confirmDialog, setConfirmDialog] = useState<{
    isOpen: boolean;
    title: string;
    message: string;
    onConfirm: () => void;
    variant?: 'danger' | 'warning' | 'info';
  }>({
    isOpen: false,
    title: '',
    message: '',
    onConfirm: () => {},
    variant: 'danger'
  });

  const [selectedSubject, setSelectedSubject] = useState<string>('');
  const [selectedChapter, setSelectedChapter] = useState<string>('');
  const [selectedGradeLevel, setSelectedGradeLevel] = useState<string>('');

  const [chapterForm, setChapterForm] = useState({
    title: '',
    description: '',
    gradeLevel: '',
    orderIndex: 0,
  });

  const [quizForm, setQuizForm] = useState({
    title: '',
    difficulty: 1,
    points: 10,
    questions: [{ question: '', options: ['', '', '', ''], correctAnswer: 0, explanation: '' }] as Question[],
  });

  const [showAddUserModal, setShowAddUserModal] = useState(false);
  const [newUserForm, setNewUserForm] = useState({
    email: '',
    password: '',
    full_name: '',
    role: 'student',
    grade_level: '',
  });

  const [activityForm, setActivityForm] = useState({
    title: '',
    type: 'lesson',
    difficulty: 1,
    points: 5,
    content: '',
  });

  const [promoCodes, setPromoCodes] = useState<PromoCode[]>([]);
  const [appSettings, setAppSettings] = useState<AppSettings | null>(null);
  const [defaultTrialDays, setDefaultTrialDays] = useState<number>(30);
  const [trialPromoForm, setTrialPromoForm] = useState({
    active: false,
    name: '',
    description: '',
    days: 7,
    startDate: '',
    endDate: '',
  });
  const [promoForm, setPromoForm] = useState({
    code: '',
    description: '',
    freeMonths: 1,
    maxUses: '',
    validFrom: '',
    validUntil: '',
    active: true,
  });

  useEffect(() => {
    loadData();
    if (currentView === 'dashboard') {
      checkOngoingGeneration();
    }
  }, [currentView]);

  useEffect(() => {
    if (appSettings) {
      setDefaultTrialDays(appSettings.default_trial_days ?? 30);
      setTrialPromoForm({
        active: appSettings.trial_promo_active ?? false,
        name: appSettings.trial_promo_name || '',
        description: appSettings.trial_promo_description || '',
        days: appSettings.trial_promo_days ?? appSettings.default_trial_days ?? 30,
        startDate: appSettings.trial_promo_starts_at ? appSettings.trial_promo_starts_at.substring(0, 10) : '',
        endDate: appSettings.trial_promo_ends_at ? appSettings.trial_promo_ends_at.substring(0, 10) : '',
      });
    } else {
      setDefaultTrialDays(30);
      setTrialPromoForm({
        active: false,
        name: '',
        description: '',
        days: 30,
        startDate: '',
        endDate: '',
      });
    }
  }, [appSettings]);

  function showConfirm(title: string, message: string, onConfirm: () => void, variant: 'danger' | 'warning' | 'info' = 'warning') {
    setConfirmDialog({
      isOpen: true,
      title,
      message,
      onConfirm: () => {
        onConfirm();
        setConfirmDialog({ ...confirmDialog, isOpen: false });
      },
      variant
    });
  }

  async function confirmAction(message: string, action: () => Promise<void> | void, variant: 'danger' | 'warning' = 'warning'): Promise<boolean> {
    return new Promise((resolve) => {
      const title = message.includes('supprimer') || message.includes('Supprimer')
        ? 'Confirmer la suppression'
        : message.includes('générer') || message.includes('Générer')
        ? 'Confirmer la génération'
        : 'Confirmation';

      setConfirmDialog({
        isOpen: true,
        title,
        message,
        onConfirm: async () => {
          await action();
          setConfirmDialog({ ...confirmDialog, isOpen: false });
          resolve(true);
        },
        variant
      });
    });
  }

  async function customConfirm(message: string): Promise<boolean> {
    return new Promise((resolve) => {
      const title = message.includes('supprimer') || message.includes('Supprimer')
        ? 'Confirmer la suppression'
        : message.includes('générer') || message.includes('Générer')
        ? 'Confirmer la génération'
        : 'Confirmation';

      const variant: 'danger' | 'warning' = message.includes('supprimer') || message.includes('Supprimer') ? 'danger' : 'warning';

      setConfirmDialog({
        isOpen: true,
        title,
        message,
        onConfirm: () => {
          setConfirmDialog({ ...confirmDialog, isOpen: false });
          resolve(true);
        },
        variant
      });
    });
  }

  async function handleCloseGeneration() {
    setIsGenerating(false);
    setMessage('');
    const { data: statuses } = await supabase
      .from('generation_status')
      .select('*')
      .in('status', ['pending', 'generating'])
      .order('created_at', { ascending: false });

    if (statuses && statuses.length > 0) {
      for (const status of statuses) {
        await supabase
          .from('generation_status')
          .update({ status: 'cancelled', message: 'Annulé par l\'utilisateur' })
          .eq('id', status.id);
      }
    }
  }

  async function checkOngoingGeneration() {
    const { data: statuses } = await supabase
      .from('generation_status')
      .select('*')
      .in('status', ['pending', 'generating'])
      .order('created_at', { ascending: false })
      .limit(1);

    if (statuses && statuses.length > 0) {
      const status = statuses[0];
      const createdAt = new Date(status.created_at);
      const now = new Date();
      const hoursSinceCreation = (now.getTime() - createdAt.getTime()) / (1000 * 60 * 60);

      if (hoursSinceCreation > 1) {
        await supabase
          .from('generation_status')
          .update({ status: 'error', message: 'Génération expirée (timeout)' })
          .eq('id', status.id);
        return;
      }

      setIsGenerating(true);
      setGenerationProgress(status.progress || 0);
      setGenerationMessage(status.message || 'Génération en cours...');

      const statusInterval = setInterval(async () => {
        const { data: currentStatus } = await supabase
          .from('generation_status')
          .select('*')
          .eq('id', status.id)
          .single();

        if (currentStatus) {
          setGenerationProgress(currentStatus.progress || 0);
          setGenerationMessage(currentStatus.message || 'En cours...');

          if (currentStatus.status === 'completed') {
            clearInterval(statusInterval);
            setMessage(`✅ Contenu généré: ${currentStatus.subjects_count} matières, ${currentStatus.chapters_count} leçons, ${currentStatus.quizzes_count} quiz`);
            await loadData();
            setTimeout(() => {
              setIsGenerating(false);
            }, 3000);
          } else if (currentStatus.status === 'error' || currentStatus.status === 'cancelled') {
            clearInterval(statusInterval);
            setMessage(`❌ ${currentStatus.message}`);
            setIsGenerating(false);
          }
        }
      }, 2000);
    }
  }

  async function handleGenerateAllContent() {
    if (isGenerating) return;

    setIsGenerating(true);
    setGenerationProgress(0);
    setGenerationMessage('Démarrage de la génération...');

    const supabaseUrl = import.meta.env.VITE_SUPABASE_URL;
    const supabaseKey = import.meta.env.VITE_SUPABASE_ANON_KEY;
    const statusIds: string[] = [];

    try {
      for (let i = 0; i < GRADE_LEVELS.length; i++) {
        const level = GRADE_LEVELS[i];
        setGenerationMessage(`Lancement de la génération pour ${level}... (${i + 1}/${GRADE_LEVELS.length})`);

        try {
          const response = await fetch(`${supabaseUrl}/functions/v1/generate-level-content`, {
            method: 'POST',
            headers: {
              'Content-Type': 'application/json',
              'Authorization': `Bearer ${supabaseKey}`,
            },
            body: JSON.stringify({ gradeLevel: level }),
          });

          if (response.ok) {
            const result = await response.json();
            console.log(`✅ Génération lancée pour ${level}:`, result);
            if (result.statusId) {
              statusIds.push(result.statusId);
            }
          } else {
            const errorText = await response.text();
            console.error(`Erreur lancement ${level}:`, errorText);
          }
        } catch (fetchError: any) {
          console.error(`Erreur réseau pour ${level}:`, fetchError);
        }

        await new Promise(resolve => setTimeout(resolve, 500));
      }

      setGenerationMessage(`Génération en cours pour ${GRADE_LEVELS.length} niveaux...`);

      const pollInterval = setInterval(async () => {
        const { data: statuses } = await supabase
          .from('generation_status')
          .select('*')
          .in('id', statusIds)
          .order('created_at', { ascending: false });

        if (!statuses || statuses.length === 0) return;

        const completed = statuses.filter(s => s.status === 'completed').length;
        const errors = statuses.filter(s => s.status === 'error').length;
        const generating = statuses.filter(s => s.status === 'generating' || s.status === 'pending').length;

        const totalProgress = Math.floor((completed / statusIds.length) * 100);
        setGenerationProgress(totalProgress);

        if (generating > 0) {
          const currentStatus = statuses.find(s => s.status === 'generating');
          if (currentStatus) {
            setGenerationMessage(`${currentStatus.grade_level}: ${currentStatus.message} (${completed}/${statusIds.length} terminés)`);
          } else {
            setGenerationMessage(`En cours... (${completed}/${statusIds.length} terminés)`);
          }
        }

        if (completed + errors === statusIds.length) {
          clearInterval(pollInterval);
          setGenerationProgress(100);

          if (errors === 0) {
            setGenerationMessage(`✅ Tous les niveaux générés avec succès`);
            setMessage(`✅ Contenu généré avec succès pour tous les ${completed} niveaux`);
          } else {
            setGenerationMessage(`⚠️ Terminé: ${completed} succès, ${errors} erreurs`);
            setMessage(`⚠️ Génération terminée: ${completed} succès, ${errors} erreurs`);
          }

          await loadData();
          setTimeout(() => setIsGenerating(false), 2000);
        }
      }, 2000);

    } catch (error: any) {
      console.error('Erreur génération:', error);
      setMessage('❌ Erreur lors de la génération: ' + error.message);
      setIsGenerating(false);
    }
  }

  async function loadData() {
    const { data: subjectsData, error: subjectsError } = await supabase.from('subjects').select('*').order('name');
    if (subjectsError) {
      console.error('Erreur chargement matières:', subjectsError);
      setMessage('Erreur: ' + subjectsError.message);
    }
    if (subjectsData) {
      console.log('Matières chargées:', subjectsData.length);
      setSubjects(subjectsData);
    }

    const { data: chaptersData, error: chaptersError } = await supabase.from('chapters').select('*').order('order_index');
    if (chaptersError) {
      console.error('Erreur chargement leçons:', chaptersError);
    }
    if (chaptersData) {
      console.log('Leçons chargés:', chaptersData.length);
      setChapters(chaptersData);
    }

    if (currentView === 'dashboard' || currentView === 'quiz') {
      const { data: activitiesData } = await supabase.from('activities').select('*').eq('type', 'quiz').limit(10000);
      if (activitiesData) setActivities(activitiesData);

      const { count } = await supabase.from('activities').select('*', { count: 'exact', head: true }).eq('type', 'quiz');
      if (count !== null) setTotalQuizCount(count);
    }

    if (currentView === 'activities') {
      const { data: activitiesData } = await supabase.from('activities').select('*').neq('type', 'quiz').limit(10000);
      if (activitiesData) setActivities(activitiesData);
    }

    if (currentView === 'levels' || currentView === 'subjects-manager' || currentView === 'lessons-manager' || currentView === 'quiz-manager') {
      let allActivities: any[] = [];
      let from = 0;
      const pageSize = 1000;
      let hasMore = true;

      while (hasMore) {
        const { data: activitiesData, error } = await supabase
          .from('activities')
          .select('*')
          .range(from, from + pageSize - 1);

        if (error) {
          console.error('Erreur chargement activités:', error);
          break;
        }

        if (activitiesData && activitiesData.length > 0) {
          allActivities = [...allActivities, ...activitiesData];
          from += pageSize;
          hasMore = activitiesData.length === pageSize;
        } else {
          hasMore = false;
        }
      }

      console.log('Activités chargées:', allActivities.length);
      console.log('Activités par niveau:', {
        CP: allActivities.filter(a => a.type === 'quiz' && a.grade_level === 'CP').length,
        CE1: allActivities.filter(a => a.type === 'quiz' && a.grade_level === 'CE1').length,
        CE2: allActivities.filter(a => a.type === 'quiz' && a.grade_level === 'CE2').length,
        CM1: allActivities.filter(a => a.type === 'quiz' && a.grade_level === 'CM1').length,
        CM2: allActivities.filter(a => a.type === 'quiz' && a.grade_level === 'CM2').length,
      });
      setActivities(allActivities);
    }

    if (currentView === 'users') {
      try {
        const { data: { session } } = await supabase.auth.getSession();
        if (session) {
          const response = await fetch(`${import.meta.env.VITE_SUPABASE_URL}/functions/v1/get-all-users`, {
            headers: {
              'Authorization': `Bearer ${session.access_token}`,
              'Content-Type': 'application/json',
            },
          });

          if (response.ok) {
            const data = await response.json();
            setUsers(data.users || []);
          } else {
            const error = await response.json();
            console.error('Error loading users:', error);
            setMessage('Erreur lors du chargement des utilisateurs: ' + (error.error || response.statusText));
          }
        }
      } catch (error: any) {
        console.error('Error loading users:', error);
        setMessage('Erreur lors du chargement des utilisateurs: ' + error.message);
      }
    }

    if (currentView === 'promotions' || currentView === 'settings') {
      const { data: settingsData, error: settingsError } = await supabase
        .from('app_settings')
        .select('*')
        .order('created_at', { ascending: true })
        .limit(1)
        .maybeSingle();

      if (settingsError) {
        console.error('Erreur chargement paramètres applicatifs:', settingsError);
      }

      if (settingsData) {
        setAppSettings(settingsData as AppSettings);
      } else {
        setAppSettings(null);
      }
    }

    if (currentView === 'promotions') {
      const { data: promoData, error: promoError } = await supabase
        .from('promo_codes')
        .select('*')
        .order('created_at', { ascending: false });

      if (promoError) {
        console.error('Erreur chargement codes promo:', promoError);
      }

      if (promoData) {
        setPromoCodes(promoData as PromoCode[]);
      }
    }
  }

  async function handleCreateChapter() {
    if (!selectedSubject || !chapterForm.title || !chapterForm.gradeLevel) {
      setMessage('Veuillez remplir tous les champs requis');
      return;
    }

    setLoading(true);
    setMessage('');

    try {
      const { error } = await supabase.from('chapters').insert({
        subject_id: selectedSubject,
        title: chapterForm.title,
        description: chapterForm.description,
        grade_level: chapterForm.gradeLevel,
        order_index: chapterForm.orderIndex,
      });

      if (error) throw error;

      setMessage('Leçon créé avec succès !');
      setChapterForm({ title: '', description: '', gradeLevel: '', orderIndex: 0 });
      await loadData();
    } catch (error: any) {
      setMessage('Erreur: ' + error.message);
    } finally {
      setLoading(false);
    }
  }

  async function handleCreateQuiz() {
    if (!selectedSubject || !selectedChapter || !quizForm.title || quizForm.questions.length === 0) {
      setMessage('Veuillez remplir tous les champs requis');
      return;
    }

    const invalidQuestions = quizForm.questions.filter(
      q => !q.question || q.options.some(o => !o)
    );

    if (invalidQuestions.length > 0) {
      setMessage('Toutes les questions doivent avoir un texte et 4 options');
      return;
    }

    setLoading(true);
    setMessage('');

    try {
      const quizContent: QuizContent = { questions: quizForm.questions };

      const chapter = chapters.find(c => c.id === selectedChapter);

      const { error } = await supabase.from('activities').insert({
        subject_id: selectedSubject,
        chapter_id: selectedChapter,
        title: quizForm.title,
        type: 'quiz',
        difficulty: quizForm.difficulty,
        grade_level: chapter?.grade_level || selectedGradeLevel,
        points: quizForm.points,
        content: quizContent
      });

      if (error) throw error;

      setMessage('Quiz créé avec succès !');
      setQuizForm({
        title: '',
        difficulty: 1,
        points: 10,
        questions: [{ question: '', options: ['', '', '', ''], correctAnswer: 0, explanation: '' }],
      });
      await loadData();
    } catch (error: any) {
      setMessage('Erreur: ' + error.message);
    } finally {
      setLoading(false);
    }
  }

  function parseDateInput(value: string, endOfDay = false) {
    if (!value) return null;
    const time = endOfDay ? '23:59:59' : '00:00:00';
    const date = new Date(`${value}T${time}Z`);
    if (Number.isNaN(date.getTime())) {
      return null;
    }
    return date.toISOString();
  }

  async function handleSaveTrialSettings() {
    if (!Number.isFinite(defaultTrialDays) || defaultTrialDays <= 0) {
      setMessage('La durée d\'essai par défaut doit être un nombre de jours positif');
      return;
    }

    if (trialPromoForm.active && (!trialPromoForm.days || trialPromoForm.days <= 0)) {
      setMessage('La durée de la promotion doit être supérieure à 0 jour');
      return;
    }

    setLoading(true);
    try {
<<<<<<< HEAD
      const {
        data: { session },
      } = await supabase.auth.getSession();

      if (!session?.access_token) {
        throw new Error('Session expirée. Veuillez vous reconnecter.');
      }

      const payload = {
        defaultTrialDays: Math.round(defaultTrialDays),
        promo: {
          active: trialPromoForm.active,
          days: trialPromoForm.active ? Math.round(trialPromoForm.days) : null,
          name: trialPromoForm.active ? (trialPromoForm.name.trim() || null) : null,
          description: trialPromoForm.active ? (trialPromoForm.description.trim() || null) : null,
          startsAt: trialPromoForm.active ? parseDateInput(trialPromoForm.startDate) : null,
          endsAt: trialPromoForm.active ? parseDateInput(trialPromoForm.endDate, true) : null,
        },
      };

      const response = await fetch(
        `${import.meta.env.VITE_SUPABASE_URL}/functions/v1/update-trial-settings`,
        {
          method: 'POST',
          headers: {
            'Content-Type': 'application/json',
            Authorization: `Bearer ${session.access_token}`,
          },
          body: JSON.stringify(payload),
        }
      );
=======
      const settingsId = appSettings?.id ?? '00000000-0000-0000-0000-000000000001';

      const updates: Partial<AppSettings> & { id: string; updated_at: string; default_trial_days: number } = {
        id: settingsId,
        default_trial_days: Math.round(defaultTrialDays),
        trial_promo_active: trialPromoForm.active,
        trial_promo_days: trialPromoForm.active ? Math.round(trialPromoForm.days) : null,
        trial_promo_name: trialPromoForm.active ? (trialPromoForm.name.trim() || null) : null,
        trial_promo_description: trialPromoForm.active ? (trialPromoForm.description.trim() || null) : null,
        trial_promo_starts_at: trialPromoForm.active ? parseDateInput(trialPromoForm.startDate) : null,
        trial_promo_ends_at: trialPromoForm.active ? parseDateInput(trialPromoForm.endDate, true) : null,
        updated_at: new Date().toISOString(),
      };

      const { error } = await supabase
        .from('app_settings')
        .upsert(updates, { onConflict: 'id' });
>>>>>>> f33436ff

      if (!response.ok) {
        let errorMessage = 'Mise à jour impossible';
        try {
          const errorBody = await response.json();
          if (errorBody?.error) {
            errorMessage = errorBody.error;
          }
        } catch (parseError) {
          console.error('Erreur lecture réponse update-trial-settings:', parseError);
        }
        throw new Error(errorMessage);
      }

      setMessage("Paramètres d'essai mis à jour avec succès");
      await loadData();
    } catch (error: any) {
      console.error('Erreur mise à jour paramètres essai:', error);
      setMessage('Erreur: ' + (error.message || 'Mise à jour impossible'));
    } finally {
      setLoading(false);
    }
  }

  async function handleCreatePromoCode() {
    if (!promoForm.code.trim() || !promoForm.description.trim()) {
      setMessage('Le code et la description sont requis');
      return;
    }

    setLoading(true);
    try {
      const insertData = {
        code: promoForm.code.trim().toUpperCase(),
        description: promoForm.description.trim(),
        free_months: Math.max(0, Math.round(promoForm.freeMonths)),
        max_uses: promoForm.maxUses ? Math.max(1, Math.round(Number(promoForm.maxUses))) : null,
        valid_from: parseDateInput(promoForm.validFrom) ?? new Date().toISOString(),
        valid_until: parseDateInput(promoForm.validUntil, true),
        active: promoForm.active,
      };

      const { error } = await supabase.from('promo_codes').insert(insertData);

      if (error) throw error;

      setMessage('Code promo créé avec succès');
      setPromoForm({ code: '', description: '', freeMonths: 1, maxUses: '', validFrom: '', validUntil: '', active: true });
      await loadData();
    } catch (error: any) {
      console.error('Erreur création code promo:', error);
      setMessage('Erreur: ' + (error.message || 'Création du code promo impossible'));
    } finally {
      setLoading(false);
    }
  }

  async function handleUpdatePromoCode(code: string, updates: Partial<PromoCode>) {
    setLoading(true);
    try {
      const { error } = await supabase
        .from('promo_codes')
        .update(updates)
        .eq('code', code);

      if (error) throw error;

      await loadData();
      setMessage(`Code ${code} mis à jour`);
    } catch (error: any) {
      console.error('Erreur mise à jour code promo:', error);
      setMessage('Erreur: ' + (error.message || 'Mise à jour du code promo impossible'));
    } finally {
      setLoading(false);
    }
  }

  async function handleDeletePromoCode(code: string) {
    setLoading(true);
    try {
      const { error } = await supabase
        .from('promo_codes')
        .delete()
        .eq('code', code);

      if (error) throw error;

      setMessage(`Code ${code} supprimé avec succès`);
      await loadData();
    } catch (error: any) {
      console.error('Erreur suppression code promo:', error);
      setMessage('Erreur: ' + (error.message || 'Suppression du code promo impossible'));
    } finally {
      setLoading(false);
    }
  }

  async function handleCreateActivity() {
    if (!selectedSubject || !selectedChapter || !activityForm.title || !activityForm.content) {
      setMessage('Veuillez remplir tous les champs requis');
      return;
    }

    setLoading(true);
    setMessage('');

    try {
      const chapter = chapters.find(c => c.id === selectedChapter);

      const { error } = await supabase.from('activities').insert({
        subject_id: selectedSubject,
        chapter_id: selectedChapter,
        title: activityForm.title,
        type: activityForm.type,
        difficulty: activityForm.difficulty,
        grade_level: chapter?.grade_level || selectedGradeLevel,
        points: activityForm.points,
        content: { text: activityForm.content }
      });

      if (error) throw error;

      setMessage('Activité créée avec succès !');
      setActivityForm({ title: '', type: 'lesson', difficulty: 1, points: 5, content: '' });
      await loadData();
    } catch (error: any) {
      setMessage('Erreur: ' + error.message);
    } finally {
      setLoading(false);
    }
  }

  function addQuestion() {
    setQuizForm({
      ...quizForm,
      questions: [...quizForm.questions, { question: '', options: ['', '', '', ''], correctAnswer: 0, explanation: '' }],
    });
  }

  function removeQuestion(index: number) {
    setQuizForm({
      ...quizForm,
      questions: quizForm.questions.filter((_, i) => i !== index),
    });
  }

  function updateQuestion(index: number, field: keyof Question, value: any) {
    const updated = [...quizForm.questions];
    updated[index] = { ...updated[index], [field]: value };
    setQuizForm({ ...quizForm, questions: updated });
  }

  function updateOption(qIndex: number, oIndex: number, value: string) {
    const updated = [...quizForm.questions];
    updated[qIndex].options[oIndex] = value;
    setQuizForm({ ...quizForm, questions: updated });
  }

  async function handleAddUser() {
    if (!newUserForm.email || !newUserForm.password || !newUserForm.full_name) {
      setMessage('Veuillez remplir tous les champs requis');
      return;
    }

    setLoading(true);
    setMessage('');

    try {
      const { data: authData, error: authError } = await supabase.auth.signUp({
        email: newUserForm.email,
        password: newUserForm.password,
        options: {
          data: {
            full_name: newUserForm.full_name,
            role: newUserForm.role,
            grade_level: newUserForm.grade_level || null,
          }
        }
      });

      if (authError) throw authError;

      if (authData.user) {
        const { error: profileError } = await supabase
          .from('profiles')
          .update({
            role: newUserForm.role,
            grade_level: newUserForm.grade_level || null,
            onboarding_completed: true,
          })
          .eq('id', authData.user.id);

        if (profileError) throw profileError;
      }

      setMessage('Utilisateur créé avec succès !');
      setNewUserForm({ email: '', password: '', full_name: '', role: 'student', grade_level: '' });
      setShowAddUserModal(false);
      await loadData();
    } catch (error: any) {
      setMessage('Erreur: ' + error.message);
    } finally {
      setLoading(false);
    }
  }

  async function handleDeleteUser(userId: string) {
    setConfirmDialog({
      isOpen: true,
      title: 'Supprimer l\'utilisateur',
      message: 'Êtes-vous sûr de vouloir supprimer cet utilisateur ? Cette action supprimera également son compte d\'authentification.',
      variant: 'danger',
      onConfirm: async () => {
        setConfirmDialog({ ...confirmDialog, isOpen: false });
        setLoading(true);
        try {
          const { data: { session } } = await supabase.auth.getSession();
          if (!session) throw new Error('Session non disponible');

          const response = await fetch(`${import.meta.env.VITE_SUPABASE_URL}/functions/v1/delete-user`, {
            method: 'POST',
            headers: {
              'Authorization': `Bearer ${session.access_token}`,
              'Content-Type': 'application/json',
            },
            body: JSON.stringify({ userId }),
          });

          if (!response.ok) {
            const error = await response.json();
            throw new Error(error.error || 'Erreur lors de la suppression');
          }

          setMessage('Utilisateur supprimé avec succès');
          await loadData();
        } catch (error: any) {
          setMessage('Erreur: ' + error.message);
        } finally {
          setLoading(false);
        }
      }
    });
  }

  function handleToggleUserSelection(userId: string) {
    setSelectedUsers(prev =>
      prev.includes(userId)
        ? prev.filter(id => id !== userId)
        : [...prev, userId]
    );
  }

  const filteredUsers = users.filter(user => {
    const searchLower = userSearchQuery.toLowerCase();
    return (
      user.full_name?.toLowerCase().includes(searchLower) ||
      user.email.toLowerCase().includes(searchLower)
    );
  });

  function handleSelectAllUsers() {
    if (selectedUsers.length === filteredUsers.length) {
      setSelectedUsers([]);
    } else {
      setSelectedUsers(filteredUsers.map(u => u.id));
    }
  }

  async function handleDeleteSelectedUsers() {
    if (selectedUsers.length === 0) return;

    setConfirmDialog({
      isOpen: true,
      title: 'Supprimer les utilisateurs',
      message: `Êtes-vous sûr de vouloir supprimer ${selectedUsers.length} utilisateur(s) ? Cette action supprimera également leurs comptes d'authentification.`,
      variant: 'danger',
      onConfirm: async () => {
        setConfirmDialog({ ...confirmDialog, isOpen: false });
        setLoading(true);
        try {
          const { data: { session } } = await supabase.auth.getSession();
          if (!session) throw new Error('Session non disponible');

          for (const userId of selectedUsers) {
            const response = await fetch(`${import.meta.env.VITE_SUPABASE_URL}/functions/v1/delete-user`, {
              method: 'POST',
              headers: {
                'Authorization': `Bearer ${session.access_token}`,
                'Content-Type': 'application/json',
              },
              body: JSON.stringify({ userId }),
            });

            if (!response.ok) {
              const error = await response.json();
              throw new Error(error.error || 'Erreur lors de la suppression');
            }
          }

          setMessage(`${selectedUsers.length} utilisateur(s) supprimé(s) avec succès`);
          setSelectedUsers([]);
          await loadData();
        } catch (error: any) {
          setMessage('Erreur: ' + error.message);
        } finally {
          setLoading(false);
        }
      }
    });
  }

  async function handleToggleBan(userId: string, currentBanStatus: boolean) {
    setLoading(true);
    try {
      const { error } = await supabase
        .from('profiles')
        .update({ banned: !currentBanStatus })
        .eq('id', userId);

      if (error) throw error;

      setMessage(!currentBanStatus ? 'Utilisateur banni' : 'Utilisateur débanni');
      await loadData();
    } catch (error: any) {
      setMessage('Erreur: ' + error.message);
    } finally {
      setLoading(false);
    }
  }

  async function handleDeleteSubject(subjectId: string) {
    setConfirmDialog({
      isOpen: true,
      title: 'Supprimer la matière',
      message: 'Êtes-vous sûr de vouloir supprimer cette matière ? Tous les leçons et activités associés seront également supprimés.',
      variant: 'danger',
      onConfirm: async () => {
        setConfirmDialog({ ...confirmDialog, isOpen: false });
        setLoading(true);
    try {
      const { error } = await supabase.from('subjects').delete().eq('id', subjectId);
      if (error) throw error;

      setMessage('Matière supprimée avec succès');
      await loadData();
    } catch (error: any) {
      setMessage('Erreur: ' + error.message);
    } finally {
      setLoading(false);
    }
      }
    });
  }

  async function handleDeleteChapter(chapterId: string) {
    setConfirmDialog({
      isOpen: true,
      title: 'Supprimer le leçon',
      message: 'Êtes-vous sûr de vouloir supprimer ce leçon ? Toutes les activités associées seront également supprimées.',
      variant: 'danger',
      onConfirm: async () => {
        setConfirmDialog({ ...confirmDialog, isOpen: false });
        setLoading(true);
    try {
      const { error } = await supabase.from('chapters').delete().eq('id', chapterId);
      if (error) throw error;

      setMessage('Leçon supprimé avec succès');
      await loadData();
    } catch (error: any) {
      setMessage('Erreur: ' + error.message);
    } finally {
      setLoading(false);
    }
      }
    });
  }

  async function handleDeleteActivity(activityId: string) {
    setConfirmDialog({
      isOpen: true,
      title: 'Supprimer l\'activité',
      message: 'Êtes-vous sûr de vouloir supprimer cette activité ?',
      variant: 'danger',
      onConfirm: async () => {
        setConfirmDialog({ ...confirmDialog, isOpen: false });
        setLoading(true);
    try {
      const { error } = await supabase.from('activities').delete().eq('id', activityId);
      if (error) throw error;

      setMessage('Activité supprimée avec succès');
      await loadData();
    } catch (error: any) {
      setMessage('Erreur: ' + error.message);
    } finally {
      setLoading(false);
    }
      }
    });
  }

  async function handleResetAll() {
    setConfirmDialog({
      isOpen: true,
      title: '⚠️ Supprimer toutes les données',
      message: 'Êtes-vous ABSOLUMENT sûr de vouloir supprimer TOUTES les données (matières, leçons, activités) ? Cette action est IRRÉVERSIBLE !',
      variant: 'danger',
      onConfirm: async () => {
        setConfirmDialog({ ...confirmDialog, isOpen: false });
        setLoading(true);
    try {
      await supabase.from('activities').delete().neq('id', '00000000-0000-0000-0000-000000000000');
      await supabase.from('chapters').delete().neq('id', '00000000-0000-0000-0000-000000000000');
      await supabase.from('subjects').delete().neq('id', '00000000-0000-0000-0000-000000000000');

      setMessage('Toutes les données ont été supprimées');
      await loadData();
    } catch (error: any) {
      setMessage('Erreur: ' + error.message);
    } finally {
      setLoading(false);
    }
      }
    });
  }

  async function handleRegenerateAllSubjects() {
    setConfirmDialog({
      isOpen: true,
      title: '⚠️ Régénérer tout le contenu',
      message: 'Voulez-vous supprimer et régénérer TOUTES les matières, TOUS les leçons et TOUS les quiz de TOUS les niveaux ? Cette action est IRRÉVERSIBLE !',
      variant: 'danger',
      onConfirm: async () => {
        setConfirmDialog({ ...confirmDialog, isOpen: false });
        setLoading(true);
    try {
      await supabase.from('activities').delete().neq('id', '00000000-0000-0000-0000-000000000000');
      await supabase.from('chapters').delete().neq('id', '00000000-0000-0000-0000-000000000000');
      await supabase.from('subjects').delete().neq('id', '00000000-0000-0000-0000-000000000000');
      setMessage('Toutes les données supprimées. Utilisez le générateur IA pour recréer le contenu.');
      await loadData();
    } catch (error: any) {
      setMessage('Erreur: ' + error.message);
    } finally {
      setLoading(false);
    }
      }
    });
  }

  async function handleRegenerateAllChapters() {
    if (!selectedSubject) {
      setMessage('Veuillez sélectionner une matière');
      return;
    }
    setConfirmDialog({
      isOpen: true,
      title: 'Régénérer les leçons',
      message: 'Voulez-vous supprimer tous les leçons de cette matière et les régénérer ?',
      variant: 'warning',
      onConfirm: async () => {
        setConfirmDialog({ ...confirmDialog, isOpen: false });
        setLoading(true);
    try {
      await supabase.from('chapters').delete().eq('subject_id', selectedSubject);
      setMessage('Leçons supprimés. Utilisez le générateur IA pour créer de nouveaux leçons.');
      await loadData();
    } catch (error: any) {
      setMessage('Erreur: ' + error.message);
    } finally {
      setLoading(false);
    }
      }
    });
  }

  async function handleRegenerateAllActivities() {
    if (!selectedChapter) {
      setMessage('Veuillez sélectionner un leçon');
      return;
    }

    setConfirmDialog({
      isOpen: true,
      title: 'Régénérer les activités',
      message: 'Voulez-vous supprimer toutes les activités de ce leçon et les régénérer ?',
      variant: 'warning',
      onConfirm: async () => {
        setConfirmDialog({ ...confirmDialog, isOpen: false });
        setLoading(true);
        try {
          await supabase.from('activities').delete().eq('chapter_id', selectedChapter);
          setMessage('Activités supprimées. Utilisez le générateur IA pour créer de nouvelles activités.');
          await loadData();
        } catch (error: any) {
          setMessage('Erreur: ' + error.message);
        } finally {
          setLoading(false);
        }
      }
    });
  }

  async function handleChangeRole(userId: string, newRole: string) {
    setLoading(true);
    try {
      const { error } = await supabase
        .from('profiles')
        .update({ role: newRole })
        .eq('id', userId);

      if (error) throw error;

      setMessage('Rôle modifié avec succès');
      await loadData();
    } catch (error: any) {
      setMessage('Erreur: ' + error.message);
    } finally {
      setLoading(false);
    }
  }

  const filteredChapters = selectedSubject
    ? chapters.filter(c => c.subject_id === selectedSubject)
    : chapters;

  return (
    <div className="bg-white rounded-3xl shadow-2xl w-full p-8">
      <h2 className="text-3xl font-bold text-blue-600 mb-6">Panneau d'Administration</h2>

        <div className="flex gap-2 mb-6 flex-wrap">
          <button
            onClick={() => setCurrentView('dashboard')}
            className={`flex items-center gap-2 px-4 py-2 rounded-xl font-semibold transition ${
              currentView === 'dashboard'
                ? 'bg-blue-500 text-white'
                : 'bg-gray-100 text-gray-700 hover:bg-gray-200'
            }`}
          >
            <LayoutDashboard size={20} />
            Dashboard
          </button>
          <button
            onClick={() => setCurrentView('lessons')}
            className={`flex items-center gap-2 px-4 py-2 rounded-xl font-semibold transition ${
              currentView === 'lessons'
                ? 'bg-blue-500 text-white'
                : 'bg-gray-100 text-gray-700 hover:bg-gray-200'
            }`}
          >
            <BookOpen size={20} />
            Leçons
          </button>
          <button
            onClick={() => setCurrentView('quiz')}
            className={`flex items-center gap-2 px-4 py-2 rounded-xl font-semibold transition ${
              currentView === 'quiz'
                ? 'bg-blue-500 text-white'
                : 'bg-gray-100 text-gray-700 hover:bg-gray-200'
            }`}
          >
            <Settings size={20} />
            Quiz
          </button>
          <button
            onClick={() => setCurrentView('users')}
            className={`flex items-center gap-2 px-4 py-2 rounded-xl font-semibold transition ${
              currentView === 'users'
                ? 'bg-blue-500 text-white'
                : 'bg-gray-100 text-gray-700 hover:bg-gray-200'
            }`}
          >
            <Users size={20} />
            Utilisateurs
          </button>
          <button
            onClick={() => setCurrentView('activities')}
            className={`flex items-center gap-2 px-4 py-2 rounded-xl font-semibold transition ${
              currentView === 'activities'
                ? 'bg-blue-500 text-white'
                : 'bg-gray-100 text-gray-700 hover:bg-gray-200'
            }`}
          >
            <Plus size={20} />
            Activités
          </button>
          <button
            onClick={() => setCurrentView('ai-generator')}
            className={`flex items-center gap-2 px-4 py-2 rounded-xl font-semibold transition ${
              currentView === 'ai-generator'
                ? 'bg-blue-500 text-white'
                : 'bg-gray-100 text-gray-700 hover:bg-gray-200'
            }`}
          >
            <Sparkles size={20} />
            IA Générateur
          </button>
          <button
            onClick={() => {
              setCurrentView('bulk-generation');
              setMessage('');
            }}
            className={`flex items-center gap-2 px-4 py-2 rounded-xl font-semibold transition ${
              currentView === 'bulk-generation'
                ? 'bg-purple-500 text-white'
                : 'bg-gray-100 text-gray-700 hover:bg-gray-200'
            }`}
          >
            <Zap size={20} />
            Génération Massive
          </button>
          <button
            onClick={() => setCurrentView('prompts')}
            className={`flex items-center gap-2 px-4 py-2 rounded-xl font-semibold transition ${
              currentView === 'prompts'
                ? 'bg-blue-500 text-white'
                : 'bg-gray-100 text-gray-700 hover:bg-gray-200'
            }`}
          >
            <FileCode size={20} />
            Prompts IA
          </button>
          <button
            onClick={() => setCurrentView('promotions')}
            className={`flex items-center gap-2 px-4 py-2 rounded-xl font-semibold transition ${
              currentView === 'promotions'
                ? 'bg-blue-500 text-white'
                : 'bg-gray-100 text-gray-700 hover:bg-gray-200'
            }`}
          >
            <Gift size={20} />
            Promotions
          </button>
          <button
            onClick={() => setCurrentView('custom-statuses')}
            className={`flex items-center gap-2 px-4 py-2 rounded-xl font-semibold transition ${
              currentView === 'custom-statuses'
                ? 'bg-blue-500 text-white'
                : 'bg-gray-100 text-gray-700 hover:bg-gray-200'
            }`}
          >
            <Smile size={20} />
            Statuts
          </button>
          <button
            onClick={() => setCurrentView('settings')}
            className={`flex items-center gap-2 px-4 py-2 rounded-xl font-semibold transition ${
              currentView === 'settings'
                ? 'bg-blue-500 text-white'
                : 'bg-gray-100 text-gray-700 hover:bg-gray-200'
            }`}
          >
            <Settings size={20} />
            Paramètres
          </button>
        </div>

        {message && (
          <div className={`mb-4 p-3 rounded-lg whitespace-pre-line ${
            message.includes('succès') ? 'bg-green-100 text-green-700' : 'bg-red-100 text-red-700'
          }`}>
            {message}
          </div>
        )}

        {currentView === 'dashboard' && (
          <div className="space-y-6">
            <div className="mb-6 flex justify-end gap-3">
              {isGenerating && (
                <button
                  onClick={handleCloseGeneration}
                  className="flex items-center gap-2 px-6 py-3 bg-red-500 text-white rounded-xl shadow-lg hover:bg-red-600 transition-all"
                >
                  <X size={20} />
                  <span className="font-semibold">Arrêter la génération</span>
                </button>
              )}
              <button
                onClick={() => {
                  showConfirm(
                    'Générer tout le contenu',
                    'Cette action va générer automatiquement tout le contenu (matières, leçons et quiz) pour tous les niveaux scolaires.\n\nCela peut prendre plusieurs minutes et consommer des ressources.\n\nVoulez-vous continuer ?',
                    handleGenerateAllContent,
                    'warning'
                  );
                }}
                disabled={isGenerating}
                className="flex items-center gap-2 px-6 py-3 bg-gradient-to-r from-purple-500 to-blue-500 text-white rounded-xl shadow-lg hover:shadow-xl transition-all disabled:opacity-50 disabled:cursor-not-allowed"
              >
                <Sparkles size={20} />
                <span className="font-semibold">
                  {isGenerating ? 'Génération en cours...' : 'Générer tout le contenu'}
                </span>
              </button>
            </div>

            <div className="grid grid-cols-1 md:grid-cols-2 lg:grid-cols-4 gap-6">
              <button
                onClick={() => setCurrentView('levels')}
                className="bg-gradient-to-br from-orange-500 to-orange-600 text-white rounded-2xl p-6 shadow-lg hover:scale-105 transition-transform text-left"
              >
                <div className="flex items-center justify-between mb-4">
                  <GraduationCap size={32} className="opacity-80" />
                  <span className="text-4xl font-bold">{GRADE_LEVELS.length}</span>
                </div>
                <h3 className="text-xl font-semibold">Niveaux</h3>
                <p className="text-orange-100 text-sm">Cliquez pour gérer</p>
              </button>

              <button
                onClick={() => setCurrentView('subjects-manager')}
                className="bg-gradient-to-br from-blue-500 to-blue-600 text-white rounded-2xl p-6 shadow-lg hover:scale-105 transition-transform text-left"
              >
                <div className="flex items-center justify-between mb-4">
                  <BookOpen size={32} className="opacity-80" />
                  <span className="text-4xl font-bold">{subjects.length}</span>
                </div>
                <h3 className="text-xl font-semibold">Matières</h3>
                <p className="text-blue-100 text-sm">Cliquez pour gérer</p>
              </button>

              <button
                onClick={() => setCurrentView('lessons-manager')}
                className="bg-gradient-to-br from-green-500 to-green-600 text-white rounded-2xl p-6 shadow-lg hover:scale-105 transition-transform text-left"
              >
                <div className="flex items-center justify-between mb-4">
                  <FileText size={32} className="opacity-80" />
                  <span className="text-4xl font-bold">{chapters.length}</span>
                </div>
                <h3 className="text-xl font-semibold">Leçons</h3>
                <p className="text-green-100 text-sm">Cliquez pour gérer</p>
              </button>

              <button
                onClick={() => setCurrentView('quiz-manager')}
                className="bg-gradient-to-br from-purple-500 to-purple-600 text-white rounded-2xl p-6 shadow-lg hover:scale-105 transition-transform text-left"
              >
                <div className="flex items-center justify-between mb-4">
                  <Settings size={32} className="opacity-80" />
                  <span className="text-4xl font-bold">{totalQuizCount}</span>
                </div>
                <h3 className="text-xl font-semibold">Quiz</h3>
                <p className="text-purple-100 text-sm">Cliquez pour gérer</p>
              </button>
            </div>

            <div className="grid grid-cols-1 md:grid-cols-2 gap-6">
              <div className="bg-white rounded-2xl p-6 shadow-lg">
                <h3 className="text-xl font-bold text-gray-800 mb-4 flex items-center gap-2">
                  <GraduationCap className="text-blue-500" />
                  Contenu par Niveau
                </h3>
                <div className="space-y-3 max-h-96 overflow-y-auto">
                  {GRADE_LEVELS.map(level => {
                    const levelSubjects = subjects.filter(s => s.grade_levels?.includes(level));
                    const levelChapters = chapters.filter(c => c.grade_level === level);
                    const levelQuizzes = activities.filter(a => a.type === 'quiz' && a.grade_level === level);

                    return (
                      <div key={level} className="p-4 bg-gray-50 rounded-xl">
                        <h4 className="font-bold text-gray-800 mb-2">{level}</h4>
                        <div className="grid grid-cols-3 gap-2 text-sm">
                          <div>
                            <span className="text-gray-600">Matières:</span>
                            <span className="ml-2 font-semibold text-blue-600">{levelSubjects.length}</span>
                          </div>
                          <div>
                            <span className="text-gray-600">Leçons:</span>
                            <span className="ml-2 font-semibold text-green-600">{levelChapters.length}</span>
                          </div>
                          <div>
                            <span className="text-gray-600">Quiz:</span>
                            <span className="ml-2 font-semibold text-purple-600">{levelQuizzes.length}</span>
                          </div>
                        </div>
                      </div>
                    );
                  })}
                </div>
              </div>

              <div className="bg-white rounded-2xl p-6 shadow-lg">
                <h3 className="text-xl font-bold text-gray-800 mb-4 flex items-center gap-2">
                  <MessageCircle className="text-blue-500" />
                  Tester le Coach IA
                </h3>
                <p className="text-gray-600 mb-4">
                  Testez le chatbot pédagogique avec OpenAI
                </p>
                <button
                  onClick={() => setCurrentView('coach-test')}
                  className="w-full px-4 py-3 bg-gradient-to-r from-blue-500 to-purple-500 text-white rounded-xl hover:shadow-lg transition-all font-semibold"
                >
                  Ouvrir le Coach IA
                </button>
              </div>

              <div className="bg-white rounded-2xl p-6 shadow-lg">
                <h3 className="text-xl font-bold text-gray-800 mb-4 flex items-center gap-2">
                  <FileCode className="text-purple-500" />
                  Prompts IA
                </h3>
                <p className="text-gray-600 mb-4">
                  Personnalisez tous les prompts utilisés par l'IA
                </p>
                <button
                  onClick={() => setCurrentView('prompts')}
                  className="w-full px-4 py-3 bg-gradient-to-r from-purple-500 to-pink-500 text-white rounded-xl hover:shadow-lg transition-all font-semibold"
                >
                  Gérer les Prompts
                </button>
              </div>

              <div className="bg-white rounded-2xl p-6 shadow-lg">
                <h3 className="text-xl font-bold text-gray-800 mb-4 flex items-center gap-2">
                  <Eye className="text-green-500" />
                  Simulateur Élève
                </h3>
                <p className="text-gray-600 mb-4">
                  Visualisez l'interface exacte qu'un élève voit selon son niveau
                </p>
                <button
                  onClick={() => setCurrentView('student-simulator')}
                  className="w-full px-4 py-3 bg-gradient-to-r from-green-500 to-teal-500 text-white rounded-xl hover:shadow-lg transition-all font-semibold"
                >
                  Ouvrir le Simulateur
                </button>
              </div>

              <div className="bg-white rounded-2xl p-6 shadow-lg">
                <h3 className="text-xl font-bold text-gray-800 mb-4 flex items-center gap-2">
                  <BookOpen className="text-blue-500" />
                  Matières Récentes
                </h3>
                <div className="space-y-3 max-h-96 overflow-y-auto">
                  {subjects.slice(0, 10).map(subject => {
                    const subjectChapters = chapters.filter(c => c.subject_id === subject.id);
                    const subjectQuizzes = activities.filter(a => a.subject_id === subject.id && a.type === 'quiz');

                    return (
                      <div key={subject.id} className="p-4 bg-gray-50 rounded-xl">
                        <div className="flex items-start justify-between">
                          <div className="flex-1">
                            <h4 className="font-bold text-gray-800">{subject.name}</h4>
                            <p className="text-sm text-gray-600 mt-1">{subject.description}</p>
                            <div className="flex gap-4 mt-2 text-sm">
                              <span className="text-green-600 font-semibold">{subjectChapters.length} leçons</span>
                              <span className="text-purple-600 font-semibold">{subjectQuizzes.length} quiz</span>
                            </div>
                          </div>
                        </div>
                      </div>
                    );
                  })}
                </div>
              </div>
            </div>
          </div>
        )}

        {currentView === 'coach-test' && (
          <div className="max-w-4xl mx-auto">
            <button
              onClick={() => setCurrentView('dashboard')}
              className="mb-6 flex items-center gap-2 px-4 py-2 text-gray-600 hover:text-gray-800 hover:bg-gray-100 rounded-lg transition-colors"
            >
              <X size={20} />
              Retour au tableau de bord
            </button>
            <CoachDevoirs onBack={() => setCurrentView('dashboard')} />
          </div>
        )}

        {currentView === 'prompts' && (
          <div>
            <button
              onClick={() => setCurrentView('dashboard')}
              className="mb-6 flex items-center gap-2 px-4 py-2 text-gray-600 hover:text-gray-800 hover:bg-gray-100 rounded-lg transition-colors"
            >
              <X size={20} />
              Retour au tableau de bord
            </button>
            <PromptsManager />
          </div>
        )}

        {currentView === 'student-simulator' && (
          <div className="space-y-6">
            <button
              onClick={() => setCurrentView('dashboard')}
              className="mb-6 flex items-center gap-2 px-4 py-2 text-gray-600 hover:text-gray-800 hover:bg-gray-100 rounded-lg transition-colors"
            >
              <X size={20} />
              Retour au tableau de bord
            </button>

            <div className="bg-gradient-to-br from-green-50 to-teal-50 rounded-2xl p-6 shadow-lg">
              <div className="flex items-center gap-3 mb-6">
                <Eye size={32} className="text-green-600" />
                <div>
                  <h2 className="text-2xl font-bold text-gray-800">Simulateur Vue Élève</h2>
                  <p className="text-gray-600">Visualisez l'expérience utilisateur selon le niveau scolaire</p>
                </div>
              </div>

              <div className="bg-white rounded-xl p-4 mb-6">
                <label className="block text-sm font-semibold text-gray-700 mb-3">
                  Sélectionnez un niveau scolaire :
                </label>
                <div className="grid grid-cols-3 md:grid-cols-5 lg:grid-cols-9 gap-2">
                  {GRADE_LEVELS.map(level => (
                    <button
                      key={level}
                      onClick={() => setSimulatorLevel(level)}
                      className={`px-4 py-3 rounded-xl font-semibold transition-all ${
                        simulatorLevel === level
                          ? 'bg-gradient-to-r from-green-500 to-teal-500 text-white shadow-lg scale-105'
                          : 'bg-gray-100 text-gray-700 hover:bg-gray-200'
                      }`}
                    >
                      {level}
                    </button>
                  ))}
                </div>
              </div>
            </div>

            <div className="bg-white rounded-2xl p-6 shadow-lg">
              <div className="mb-4 flex items-center justify-between">
                <h3 className="text-xl font-bold text-gray-800">
                  Vue Élève - Niveau {simulatorLevel}
                </h3>
                <span className="px-3 py-1 bg-green-100 text-green-700 rounded-full text-sm font-semibold">
                  Mode Simulation
                </span>
              </div>

              <div className="border-4 border-green-200 rounded-xl p-6 bg-gradient-to-br from-blue-50 to-purple-50">
                {subjects.filter(s => s.grade_levels?.includes(simulatorLevel)).length === 0 ? (
                  <div className="text-center py-12">
                    <BookOpen size={48} className="mx-auto text-gray-400 mb-4" />
                    <p className="text-gray-600 text-lg">
                      Aucune matière disponible pour le niveau {simulatorLevel}
                    </p>
                    <p className="text-gray-500 text-sm mt-2">
                      Générez du contenu depuis le tableau de bord
                    </p>
                  </div>
                ) : (
                  <div className="space-y-6">
                    <div>
                      <h4 className="text-lg font-bold text-gray-800 mb-4">
                        📚 Mes Matières ({subjects.filter(s => s.grade_levels?.includes(simulatorLevel)).length})
                      </h4>
                      <div className="grid grid-cols-1 md:grid-cols-2 lg:grid-cols-3 gap-4">
                        {subjects.filter(s => s.grade_levels?.includes(simulatorLevel)).map(subject => {
                          const subjectChapters = chapters.filter(c => c.subject_id === subject.id && c.grade_level === simulatorLevel);
                          const subjectQuizzes = activities.filter(a => a.subject_id === subject.id && a.type === 'quiz' && a.grade_level === simulatorLevel);

                          return (
                            <div key={subject.id} className="bg-white rounded-xl p-4 shadow-md hover:shadow-lg transition-all">
                              <div className="flex items-center gap-3 mb-3">
                                <div className={`w-12 h-12 rounded-xl ${subject.color} flex items-center justify-center text-2xl`}>
                                  {subject.icon}
                                </div>
                                <div className="flex-1">
                                  <h5 className="font-bold text-gray-800">{subject.name}</h5>
                                  <p className="text-xs text-gray-500">{subject.description}</p>
                                </div>
                              </div>
                              <div className="flex gap-4 text-sm">
                                <div className="flex items-center gap-1 text-green-600">
                                  <FileText size={14} />
                                  <span className="font-semibold">{subjectChapters.length}</span>
                                  <span className="text-gray-500">leçons</span>
                                </div>
                                <div className="flex items-center gap-1 text-blue-600">
                                  <Settings size={14} />
                                  <span className="font-semibold">{subjectQuizzes.length}</span>
                                  <span className="text-gray-500">quiz</span>
                                </div>
                              </div>
                            </div>
                          );
                        })}
                      </div>
                    </div>

                    {chapters.filter(c => c.grade_level === simulatorLevel).length > 0 && (
                      <div>
                        <h4 className="text-lg font-bold text-gray-800 mb-4">
                          📖 Toutes mes Leçons ({chapters.filter(c => c.grade_level === simulatorLevel).length})
                        </h4>
                        <div className="space-y-2 max-h-96 overflow-y-auto">
                          {chapters.filter(c => c.grade_level === simulatorLevel).map(chapter => {
                            const subject = subjects.find(s => s.id === chapter.subject_id);
                            const chapterQuizzes = activities.filter(a => a.chapter_id === chapter.id && a.type === 'quiz');

                            return (
                              <div key={chapter.id} className="bg-white rounded-lg p-4 shadow hover:shadow-md transition-all">
                                <div className="flex items-start justify-between gap-3">
                                  <div className="flex-1">
                                    <div className="flex items-center gap-2 mb-1">
                                      {subject && (
                                        <span className={`px-2 py-1 rounded-lg text-xs font-semibold ${subject.color}`}>
                                          {subject.icon} {subject.name}
                                        </span>
                                      )}
                                    </div>
                                    <h5 className="font-bold text-gray-800">{chapter.title}</h5>
                                    <p className="text-sm text-gray-600 mt-1">{chapter.description}</p>
                                  </div>
                                  <div className="flex items-center gap-1 text-sm text-blue-600">
                                    <Settings size={14} />
                                    <span className="font-semibold">{chapterQuizzes.length}</span>
                                  </div>
                                </div>
                              </div>
                            );
                          })}
                        </div>
                      </div>
                    )}
                  </div>
                )}
              </div>

              <div className="mt-4 p-3 bg-yellow-50 border border-yellow-200 rounded-lg">
                <p className="text-sm text-yellow-800">
                  💡 <strong>Mode Simulateur :</strong> Cette interface montre exactement ce qu'un élève de niveau {simulatorLevel} verrait dans l'application.
                </p>
              </div>
            </div>
          </div>
        )}

        {currentView === 'levels' && (
          <div className="space-y-6">
            <div className="bg-orange-50 rounded-2xl p-6">
              <div className="flex items-center justify-between mb-4">
                <h3 className="text-2xl font-bold text-gray-800">Gestion des Niveaux Scolaires</h3>
                <button
                  onClick={async () => {
                    setLoading(true);
                    await loadData();
                    setLoading(false);
                    setMessage('✅ Données rechargées');
                  }}
                  disabled={loading}
                  className="flex items-center gap-2 px-4 py-2 bg-blue-500 text-white rounded-lg hover:bg-blue-600 transition disabled:opacity-50"
                >
                  <svg className="w-4 h-4" fill="none" stroke="currentColor" viewBox="0 0 24 24">
                    <path strokeLinecap="round" strokeLinejoin="round" strokeWidth={2} d="M4 4v5h.582m15.356 2A8.001 8.001 0 004.582 9m0 0H9m11 11v-5h-.581m0 0a8.003 8.003 0 01-15.357-2m15.357 2H15" />
                  </svg>
                  Recharger
                </button>
              </div>
              <p className="text-gray-600 mb-6">
                Cliquez sur un niveau pour voir son contenu détaillé et effectuer des actions.
              </p>

              <div className="grid grid-cols-2 md:grid-cols-3 lg:grid-cols-5 gap-4">
                {GRADE_LEVELS.map(level => {
                  const levelSubjects = subjects.filter(s => s.grade_levels?.includes(level));
                  const levelChapters = chapters.filter(c => c.grade_level === level);
                  const levelQuizzes = activities.filter(a => a.type === 'quiz' && a.grade_level === level);

                  return (
                    <button
                      key={level}
                      onClick={() => setSelectedLevel(level)}
                      className={`p-6 rounded-2xl transition-all ${
                        selectedLevel === level
                          ? 'bg-orange-500 text-white shadow-lg scale-105'
                          : 'bg-white text-gray-800 hover:bg-orange-100 shadow-md'
                      }`}
                    >
                      <div className="text-center">
                        <h4 className="text-2xl font-bold mb-3">{level}</h4>
                        <div className="space-y-1 text-sm">
                          <div className={selectedLevel === level ? 'text-orange-100' : 'text-gray-600'}>
                            <span className="font-semibold">{levelSubjects.length}</span> matières
                          </div>
                          <div className={selectedLevel === level ? 'text-orange-100' : 'text-gray-600'}>
                            <span className="font-semibold">{levelChapters.length}</span> leçons
                          </div>
                          <div className={selectedLevel === level ? 'text-orange-100' : 'text-gray-600'}>
                            <span className="font-semibold">{levelQuizzes.length}</span> quiz
                          </div>
                        </div>
                      </div>
                    </button>
                  );
                })}
              </div>
            </div>

            {selectedLevel && (
              <div className="space-y-6">
                <div className="bg-red-50 rounded-2xl p-6 border-2 border-red-200">
                  <h4 className="text-lg font-bold text-red-800 mb-4 flex items-center gap-2">
                    <Trash2 className="text-red-600" />
                    Actions Destructives
                  </h4>
                  <div className="flex flex-wrap gap-3">
                    <button
                      onClick={() => {
                        showConfirm(
                          'Supprimer tout le contenu',
                          `Voulez-vous vraiment supprimer TOUT le contenu du niveau ${selectedLevel} (matières, leçons ET quiz) ? Cette action est IRRÉVERSIBLE !`,
                          async () => {
                            setLoading(true);
                            setMessage('');

                            // Supprimer les quiz
                            const quizIds = activities.filter(a => a.type === 'quiz' && a.grade_level === selectedLevel).map(a => a.id);
                            if (quizIds.length > 0) {
                              await supabase.from('activities').delete().in('id', quizIds);
                            }

                            // Supprimer les leçons
                            const chapterIds = chapters.filter(c => c.grade_level === selectedLevel).map(c => c.id);
                            if (chapterIds.length > 0) {
                              await supabase.from('chapters').delete().in('id', chapterIds);
                            }

                            // Supprimer les matières (seulement celles qui sont exclusives à ce niveau)
                            const subjectsToDelete = subjects.filter(s =>
                              s.grade_levels?.length === 1 && s.grade_levels[0] === selectedLevel
                            ).map(s => s.id);

                            if (subjectsToDelete.length > 0) {
                              await supabase.from('subjects').delete().in('id', subjectsToDelete);
                            }

                            setMessage(`Tout le contenu du niveau ${selectedLevel} a été supprimé avec succès !`);
                            await loadData();
                            setLoading(false);
                          },
                          'danger'
                        );
                      }}
                      disabled={loading}
                      className="flex items-center gap-2 px-6 py-3 bg-red-600 text-white rounded-lg hover:bg-red-700 transition disabled:opacity-50 font-bold"
                    >
                      <Trash2 size={20} />
                      SUPPRIMER TOUT LE NIVEAU
                    </button>

                    <button
                      onClick={() => {
                        showConfirm(
                          'Supprimer les matières',
                          `Voulez-vous vraiment supprimer toutes les matières du niveau ${selectedLevel} ?`,
                          async () => {
                            setLoading(true);
                            const subjectsToDelete = subjects.filter(s =>
                              s.grade_levels?.length === 1 && s.grade_levels[0] === selectedLevel
                            ).map(s => s.id);

                            if (subjectsToDelete.length > 0) {
                              await supabase.from('subjects').delete().in('id', subjectsToDelete);
                              setMessage('Matières supprimées avec succès !');
                            } else {
                              setMessage('Aucune matière exclusive à ce niveau');
                            }
                            await loadData();
                            setLoading(false);
                          },
                          'danger'
                        );
                      }}
                      disabled={loading}
                      className="flex items-center gap-2 px-4 py-2 bg-red-500 text-white rounded-lg hover:bg-red-600 transition disabled:opacity-50"
                    >
                      <Trash2 size={16} />
                      Supprimer Matières
                    </button>

                    <button
                      onClick={() => {
                        showConfirm(
                          'Supprimer les leçons',
                          `Voulez-vous vraiment supprimer tous les leçons du niveau ${selectedLevel} ?`,
                          async () => {
                            setLoading(true);
                            const chapterIds = chapters.filter(c => c.grade_level === selectedLevel).map(c => c.id);
                            if (chapterIds.length > 0) {
                              await supabase.from('chapters').delete().in('id', chapterIds);
                              setMessage('Leçons supprimés avec succès !');
                            }
                            await loadData();
                            setLoading(false);
                          },
                          'danger'
                        );
                      }}
                      disabled={loading}
                      className="flex items-center gap-2 px-4 py-2 bg-red-500 text-white rounded-lg hover:bg-red-600 transition disabled:opacity-50"
                    >
                      <Trash2 size={16} />
                      Supprimer Leçons
                    </button>

                    <button
                      onClick={() => {
                        showConfirm(
                          'Supprimer les quiz',
                          `Voulez-vous vraiment supprimer tous les quiz du niveau ${selectedLevel} ?`,
                          async () => {
                            setLoading(true);
                            const quizIds = activities.filter(a => a.type === 'quiz' && a.grade_level === selectedLevel).map(a => a.id);
                            if (quizIds.length > 0) {
                              await supabase.from('activities').delete().in('id', quizIds);
                              setMessage('Quiz supprimés avec succès !');
                            }
                            await loadData();
                            setLoading(false);
                          },
                          'danger'
                        );
                      }}
                      disabled={loading}
                      className="flex items-center gap-2 px-4 py-2 bg-red-500 text-white rounded-lg hover:bg-red-600 transition disabled:opacity-50"
                    >
                      <Trash2 size={16} />
                      Supprimer Quiz
                    </button>
                  </div>
                </div>

                <div className="bg-gradient-to-br from-green-50 to-blue-50 rounded-2xl p-6 border-2 border-green-200">
                  <h4 className="text-lg font-bold text-green-800 mb-4 flex items-center gap-2">
                    <Sparkles className="text-green-600" />
                    Génération par IA
                  </h4>
                  <div className="flex flex-wrap gap-3">
                    <button
                      onClick={async () => {
                        if (await customConfirm(`Voulez-vous régénérer TOUT le contenu du niveau ${selectedLevel} par IA (matières + leçons + quiz) ? Cela peut prendre plusieurs minutes.`)) {
                          try {
                            const response = await fetch(`${import.meta.env.VITE_SUPABASE_URL}/functions/v1/generate-level-content`, {
                              method: 'POST',
                              headers: {
                                'Authorization': `Bearer ${import.meta.env.VITE_SUPABASE_ANON_KEY}`,
                                'Content-Type': 'application/json',
                              },
                              body: JSON.stringify({
                                gradeLevel: selectedLevel
                              }),
                            });

                            const result = await response.json();

                            if (result.success && result.statusId) {
                              setIsGenerating(true);
                              setGenerationProgress(0);
                              setGenerationMessage('Génération démarrée...');

                              // Suivre le statut en temps réel
                              const statusInterval = setInterval(async () => {
                                const { data: status } = await supabase
                                  .from('generation_status')
                                  .select('*')
                                  .eq('id', result.statusId)
                                  .single();

                                if (status) {
                                  setGenerationProgress(status.progress || 0);
                                  setGenerationMessage(status.message || 'En cours...');

                                  if (status.status === 'completed') {
                                    clearInterval(statusInterval);
                                    setMessage(`✅ Contenu généré: ${status.subjects_count} matières, ${status.chapters_count} leçons, ${status.quizzes_count} quiz`);
                                    await loadData();
                                    setTimeout(() => {
                                      setIsGenerating(false);
                                    }, 3000);
                                  } else if (status.status === 'error') {
                                    clearInterval(statusInterval);
                                    setMessage(`❌ ${status.message}`);
                                    setIsGenerating(false);
                                  }
                                }
                              }, 2000);

                              // Auto-cleanup après 5 minutes
                              setTimeout(() => clearInterval(statusInterval), 300000);
                            } else {
                              throw new Error(result.error || 'Erreur lors du démarrage');
                            }
                          } catch (error) {
                            console.error('Erreur:', error);
                            setMessage('❌ Erreur: ' + (error.message || 'Erreur inconnue'));
                          }
                        }
                      }}
                      disabled={loading || isGenerating}
                      className="flex items-center gap-2 px-6 py-3 bg-gradient-to-r from-green-500 to-blue-500 text-white rounded-lg hover:from-green-600 hover:to-blue-600 transition disabled:opacity-50 font-bold"
                    >
                      <Sparkles size={20} />
                      RÉGÉNÉRER TOUT PAR IA
                    </button>

                    <button
                      onClick={async () => {
                        if (await customConfirm(`Générer toutes les matières pour le niveau ${selectedLevel} ?`)) {
                          setLoading(true);
                          setMessage('Génération des matières en cours...');

                          try {
                            const currentYear = new Date().getFullYear();
                            const response = await fetch(`${import.meta.env.VITE_SUPABASE_URL}/functions/v1/ai-content-generator/generate-subjects`, {
                              method: 'POST',
                              headers: {
                                'Authorization': `Bearer ${import.meta.env.VITE_SUPABASE_ANON_KEY}`,
                                'Content-Type': 'application/json',
                              },
                              body: JSON.stringify({
                                gradeLevel: selectedLevel,
                                schoolYear: currentYear.toString()
                              }),
                            });

                            if (!response.ok) {
                              throw new Error('Erreur lors de la génération');
                            }

                            const result = await response.json();

                            if (result.success && result.data?.subjects) {
                              // Sauvegarder les matières dans Supabase
                              const subjectsToInsert = result.data.subjects.map((subj: any) => ({
                                name: subj.name,
                                icon: subj.icon,
                                color: subj.color,
                                description: subj.description,
                                grade_levels: subj.grade_levels || [selectedLevel]
                              }));

                              const { error } = await supabase
                                .from('subjects')
                                .insert(subjectsToInsert);

                              if (error) throw error;

                              await loadData();
                              setMessage(`${subjectsToInsert.length} matière(s) générée(s) avec succès !`);
                            } else {
                              throw new Error('Réponse invalide de l\'API');
                            }
                          } catch (error: any) {
                            setMessage(`Erreur: ${error.message}`);
                          }
                          setLoading(false);
                        }
                      }}
                      disabled={loading}
                      className="flex items-center gap-2 px-4 py-2 bg-blue-500 text-white rounded-lg hover:bg-blue-600 transition disabled:opacity-50"
                    >
                      <Sparkles size={16} />
                      Générer Matières
                    </button>

                    <button
                      onClick={async () => {
                        if (await customConfirm(`Générer tous les leçons pour toutes les matières du niveau ${selectedLevel} ?`)) {
                          setLoading(true);
                          setMessage('Génération des leçons en cours...');

                          try {
                            const levelSubjects = subjects.filter(s => s.grade_levels?.includes(selectedLevel));
                            let totalChapters = 0;
                            const totalSubjects = levelSubjects.length;
                            let currentSubjectIndex = 0;

                            const currentYear = new Date().getFullYear();

                            for (const subject of levelSubjects) {
                              currentSubjectIndex++;
                              setMessage(`Matière ${currentSubjectIndex}/${totalSubjects}\nGénération des leçons pour ${subject.name}...`);

                              const response = await fetch(`${import.meta.env.VITE_SUPABASE_URL}/functions/v1/ai-content-generator/generate-chapter`, {
                                method: 'POST',
                                headers: {
                                  'Authorization': `Bearer ${import.meta.env.VITE_SUPABASE_ANON_KEY}`,
                                  'Content-Type': 'application/json',
                                },
                                body: JSON.stringify({
                                  subject: subject.name,
                                  gradeLevel: selectedLevel,
                                  schoolYear: currentYear.toString()
                                }),
                              });

                              if (!response.ok) {
                                console.error(`Erreur pour ${subject.name}`);
                                continue;
                              }

                              const result = await response.json();

                              if (result.success && result.data?.chapters) {
                                // Sauvegarder les leçons dans Supabase
                                const chaptersToInsert = result.data.chapters.map((ch: any, index: number) => ({
                                  subject_id: subject.id,
                                  title: ch.title,
                                  description: ch.description,
                                  grade_level: selectedLevel,
                                  order_index: ch.order_index !== undefined ? ch.order_index : index
                                }));

                                const { error } = await supabase
                                  .from('chapters')
                                  .insert(chaptersToInsert);

                                if (!error) {
                                  totalChapters += chaptersToInsert.length;
                                }
                              }
                            }

                            await loadData();
                            setMessage(`${totalChapters} leçon(s) généré(s) avec succès !`);
                          } catch (error: any) {
                            setMessage(`Erreur: ${error.message}`);
                          }
                          setLoading(false);
                        }
                      }}
                      disabled={loading}
                      className="flex items-center gap-2 px-4 py-2 bg-green-500 text-white rounded-lg hover:bg-green-600 transition disabled:opacity-50"
                    >
                      <Sparkles size={16} />
                      Générer Leçons
                    </button>

                    <button
                      onClick={async () => {
                        if (await customConfirm(`Générer tous les quiz (5 facile, 5 moyen, 5 difficile = 15 quiz par leçon) pour le niveau ${selectedLevel} ?`)) {
                          setLoading(true);
                          setMessage('Génération des quiz en cours...');

                          try {
                            const levelChapters = chapters.filter(c => c.grade_level === selectedLevel);
                            let totalQuizzes = 0;
                            let failedQuizzes = 0;
                            const totalLessons = levelChapters.length;
                            const BATCH_SIZE = 3;
                            const TIMEOUT_MS = 45000;

                            const difficulties = [
                              { level: 'easy', name: 'Facile', difficulty: 1, points: 50 },
                              { level: 'medium', name: 'Moyen', difficulty: 3, points: 100 },
                              { level: 'hard', name: 'Difficile', difficulty: 5, points: 150 }
                            ];

                            const generateQuizWithTimeout = async (chapter: any, subject: any, diff: any, quizNumber: number) => {
                              const controller = new AbortController();
                              const timeoutId = setTimeout(() => controller.abort(), TIMEOUT_MS);

                              try {
                                const response = await fetch(`${import.meta.env.VITE_SUPABASE_URL}/functions/v1/ai-content-generator/generate-quiz`, {
                                  method: 'POST',
                                  headers: {
                                    'Authorization': `Bearer ${import.meta.env.VITE_SUPABASE_ANON_KEY}`,
                                    'Content-Type': 'application/json',
                                  },
                                  body: JSON.stringify({
                                    subject: subject.name,
                                    gradeLevel: selectedLevel,
                                    chapter: chapter.title,
                                    topic: chapter.title,
                                    numberOfQuestions: 10,
                                    difficulty: diff.level
                                  }),
                                  signal: controller.signal
                                });

                                clearTimeout(timeoutId);

                                if (!response.ok) {
                                  throw new Error(`HTTP ${response.status}`);
                                }

                                const result = await response.json();

                                if (result.success && result.data) {
                                  const { error } = await supabase
                                    .from('activities')
                                    .insert({
                                      chapter_id: chapter.id,
                                      subject_id: subject.id,
                                      title: `${result.data.title || chapter.title} - ${diff.name} ${quizNumber}`,
                                      type: 'quiz',
                                      difficulty: diff.difficulty,
                                      grade_level: selectedLevel,
                                      points: diff.points,
                                      content: { questions: result.data.questions }
                                    });

                                  if (!error) {
                                    return { success: true };
                                  }
                                }
                                return { success: false };
                              } catch (error: any) {
                                clearTimeout(timeoutId);
                                console.error(`Erreur quiz ${chapter.title} - ${diff.name} ${quizNumber}:`, error.message);
                                return { success: false, error: error.message };
                              }
                            };

                            for (let i = 0; i < levelChapters.length; i++) {
                              const chapter = levelChapters[i];
                              const subject = subjects.find(s => s.id === chapter.subject_id);
                              if (!subject) continue;

                              setMessage(`Leçon ${i + 1}/${totalLessons}: ${chapter.title}\nQuiz générés: ${totalQuizzes} | Échecs: ${failedQuizzes}`);

                              for (const diff of difficulties) {
                                const quizPromises = [];

                                for (let quizNumber = 1; quizNumber <= 5; quizNumber++) {
                                  quizPromises.push(generateQuizWithTimeout(chapter, subject, diff, quizNumber));

                                  if (quizPromises.length === BATCH_SIZE || quizNumber === 5) {
                                    const results = await Promise.all(quizPromises);
                                    results.forEach(result => {
                                      if (result.success) {
                                        totalQuizzes++;
                                      } else {
                                        failedQuizzes++;
                                      }
                                    });
                                    quizPromises.length = 0;
                                    setMessage(`Leçon ${i + 1}/${totalLessons}: ${chapter.title}\nQuiz générés: ${totalQuizzes} | Échecs: ${failedQuizzes}`);
                                  }
                                }
                              }
                            }

                            await loadData();
                            setMessage(`✓ ${totalQuizzes} quiz générés | ✗ ${failedQuizzes} échecs`);
                          } catch (error: any) {
                            setMessage(`Erreur: ${error.message}`);
                          }
                          setLoading(false);
                        }
                      }}
                      disabled={loading}
                      className="flex items-center gap-2 px-4 py-2 bg-purple-500 text-white rounded-lg hover:bg-purple-600 transition disabled:opacity-50"
                    >
                      <Sparkles size={16} />
                      Générer Quiz
                    </button>
                  </div>
                </div>

                <div className="bg-white rounded-2xl p-6 shadow-lg">
                  <div className="flex items-center justify-between mb-6">
                    <h3 className="text-2xl font-bold text-gray-800">
                      Contenu du niveau {selectedLevel}
                    </h3>
                    <button
                      onClick={() => setSelectedLevel(null)}
                      className="px-4 py-2 bg-gray-200 text-gray-700 rounded-lg hover:bg-gray-300 transition"
                    >
                      Fermer
                    </button>
                  </div>

                  <div className="space-y-6">
                    <div>
                      <div className="flex items-center justify-between mb-4">
                        <h4 className="text-lg font-bold text-gray-800 flex items-center gap-2">
                          <BookOpen className="text-blue-500" />
                          Matières ({subjects.filter(s => s.grade_levels?.includes(selectedLevel)).length})
                        </h4>
                        {selectedSubjects.length > 0 && (
                          <button
                            onClick={async () => {
                              if (await customConfirm(`Supprimer ${selectedSubjects.length} matière(s) avec leurs leçons et quiz ?`)) {
                                setLoading(true);
                                // Supprimer les quiz
                                await supabase.from('activities').delete().in('subject_id', selectedSubjects);
                                // Supprimer les leçons
                                await supabase.from('chapters').delete().in('subject_id', selectedSubjects);
                                // Supprimer les matières
                                await supabase.from('subjects').delete().in('id', selectedSubjects);
                                setSelectedSubjects([]);
                                setMessage(`${selectedSubjects.length} matière(s) supprimée(s)`);
                                await loadData();
                                setLoading(false);
                              }
                            }}
                            disabled={loading}
                            className="flex items-center gap-2 px-4 py-2 bg-red-500 text-white rounded-lg hover:bg-red-600 transition disabled:opacity-50"
                          >
                            <Trash2 size={16} />
                            Supprimer ({selectedSubjects.length})
                          </button>
                        )}
                      </div>
                      <div className="grid grid-cols-1 md:grid-cols-2 gap-4">
                        {subjects.filter(s => s.grade_levels?.includes(selectedLevel)).map(subject => {
                          const isSelected = selectedSubjects.includes(subject.id);
                          const subjectChapters = chapters.filter(c => c.subject_id === subject.id);
                          return (
                            <div
                              key={subject.id}
                              className={`p-4 rounded-xl border-2 transition ${
                                isSelected
                                  ? 'bg-blue-100 border-blue-500'
                                  : 'bg-blue-50 border-transparent hover:border-blue-300'
                              }`}
                            >
                              <div className="flex items-start gap-3">
                                <input
                                  type="checkbox"
                                  checked={isSelected}
                                  onChange={(e) => {
                                    if (e.target.checked) {
                                      setSelectedSubjects([...selectedSubjects, subject.id]);
                                    } else {
                                      setSelectedSubjects(selectedSubjects.filter(id => id !== subject.id));
                                    }
                                  }}
                                  className="mt-1 w-5 h-5 rounded border-gray-300 text-blue-600 focus:ring-blue-500"
                                />
                                <div
                                  className="flex-1 cursor-pointer"
                                  onClick={() => setSelectedSubjectView(subject.id)}
                                >
                                  <h5 className="font-bold text-gray-800 flex items-center gap-2">
                                    {subject.name}
                                    <span className="text-xs bg-blue-200 text-blue-800 px-2 py-1 rounded-full">
                                      {subjectChapters.length} leçons
                                    </span>
                                  </h5>
                                  <p className="text-sm text-gray-600 mt-1">{subject.description}</p>
                                </div>
                              </div>
                            </div>
                          );
                        })}
                      </div>
                    </div>

                    <div>
                      <div className="flex items-center justify-between mb-4">
                        <h4 className="text-lg font-bold text-gray-800 flex items-center gap-2">
                          <FileText className="text-green-500" />
                          Leçons ({chapters.filter(c => c.grade_level === selectedLevel).length})
                        </h4>
                      </div>
                      <div className="space-y-2 max-h-96 overflow-y-auto">
                        {chapters.filter(c => c.grade_level === selectedLevel).map(chapter => {
                          const subject = subjects.find(s => s.id === chapter.subject_id);
                          return (
                            <div key={chapter.id} className="p-4 bg-green-50 rounded-xl flex items-start justify-between">
                              <div className="flex-1">
                                <h5 className="font-bold text-gray-800">{chapter.title}</h5>
                                <p className="text-sm text-gray-600">{subject?.name}</p>
                                <p className="text-sm text-gray-500 mt-1">{chapter.description}</p>
                              </div>
                              <button
                                onClick={async () => {
                                  if (await customConfirm('Supprimer ce leçon ?')) {
                                    const { error } = await supabase.from('chapters').delete().eq('id', chapter.id);
                                    if (!error) {
                                      setMessage('Leçon supprimé');
                                      await loadData();
                                    }
                                  }
                                }}
                                className="ml-4 p-2 text-red-500 hover:bg-red-50 rounded-lg transition"
                              >
                                <Trash2 size={18} />
                              </button>
                            </div>
                          );
                        })}
                      </div>
                    </div>

                    <div>
                      <div className="flex items-center justify-between mb-4">
                        <h4 className="text-lg font-bold text-gray-800 flex items-center gap-2">
                          <Settings className="text-purple-500" />
                          Quiz ({activities.filter(a => a.type === 'quiz' && a.grade_level === selectedLevel).length})
                        </h4>
                      </div>
                      <div className="space-y-2 max-h-96 overflow-y-auto">
                        {activities.filter(a => a.type === 'quiz' && a.grade_level === selectedLevel).map(quiz => {
                          const subject = subjects.find(s => s.id === quiz.subject_id);
                          return (
                            <div key={quiz.id} className="p-4 bg-purple-50 rounded-xl flex items-start justify-between">
                              <div className="flex-1">
                                <h5 className="font-bold text-gray-800">{quiz.title}</h5>
                                <p className="text-sm text-gray-600">{subject?.name}</p>
                                <div className="flex gap-4 mt-1 text-sm text-gray-500">
                                  <span>Difficulté: {quiz.difficulty}/5</span>
                                  <span>Points: {quiz.points}</span>
                                </div>
                              </div>
                              <button
                                onClick={async () => {
                                  if (await customConfirm('Supprimer ce quiz ?')) {
                                    const { error } = await supabase.from('activities').delete().eq('id', quiz.id);
                                    if (!error) {
                                      setMessage('Quiz supprimé');
                                      await loadData();
                                    }
                                  }
                                }}
                                className="ml-4 p-2 text-red-500 hover:bg-red-50 rounded-lg transition"
                              >
                                <Trash2 size={18} />
                              </button>
                            </div>
                          );
                        })}
                      </div>
                    </div>
                  </div>
                </div>
              </div>
            )}
          </div>
        )}

        {currentView === 'subjects-manager' && (
          <div className="space-y-6">
            <button
              onClick={() => setCurrentView('dashboard')}
              className="mb-6 bg-white px-6 py-3 rounded-full shadow-md hover:bg-gray-50 transition font-semibold text-gray-700"
            >
              ← Retour au Dashboard
            </button>

            <div className="bg-blue-50 rounded-2xl p-6">
              <div className="flex items-center justify-between mb-6">
                <h3 className="text-2xl font-bold text-gray-800 flex items-center gap-2">
                  <BookOpen className="text-blue-500" />
                  Gestion des Matières ({subjects.length})
                </h3>
                <div className="flex gap-3">
                  {selectedSubjects.length > 0 && (
                    <button
                      onClick={async () => {
                        if (await customConfirm(`⚠️ Supprimer ${selectedSubjects.length} matière(s) avec TOUS leurs leçons et quiz ?`)) {
                          setLoading(true);
                          await supabase.from('activities').delete().in('subject_id', selectedSubjects);
                          await supabase.from('chapters').delete().in('subject_id', selectedSubjects);
                          await supabase.from('subjects').delete().in('id', selectedSubjects);
                          setSelectedSubjects([]);
                          setMessage(`${selectedSubjects.length} matière(s) supprimée(s)`);
                          await loadData();
                          setLoading(false);
                        }
                      }}
                      disabled={loading}
                      className="flex items-center gap-2 px-4 py-2 bg-red-500 text-white rounded-lg hover:bg-red-600 transition disabled:opacity-50"
                    >
                      <Trash2 size={16} />
                      Supprimer ({selectedSubjects.length})
                    </button>
                  )}
                  <button
                    onClick={async () => {
                      if (await customConfirm('⚠️ Supprimer TOUTES les matières avec TOUS leurs contenus ?')) {
                        setLoading(true);
                        await supabase.from('activities').delete().neq('id', '00000000-0000-0000-0000-000000000000');
                        await supabase.from('chapters').delete().neq('id', '00000000-0000-0000-0000-000000000000');
                        await supabase.from('subjects').delete().neq('id', '00000000-0000-0000-0000-000000000000');
                        setMessage('Toutes les matières ont été supprimées');
                        await loadData();
                        setLoading(false);
                      }
                    }}
                    disabled={loading}
                    className="flex items-center gap-2 px-4 py-2 bg-red-600 text-white rounded-lg hover:bg-red-700 transition disabled:opacity-50 font-bold"
                  >
                    <Trash2 size={16} />
                    Tout Supprimer
                  </button>
                </div>
              </div>

              <div className="grid grid-cols-1 md:grid-cols-2 lg:grid-cols-3 gap-4">
                {subjects.map(subject => {
                  const isSelected = selectedSubjects.includes(subject.id);
                  const subjectChapters = chapters.filter(c => c.subject_id === subject.id);
                  const subjectQuizzes = activities.filter(a => a.subject_id === subject.id && a.type === 'quiz');

                  return (
                    <div
                      key={subject.id}
                      className={`p-5 rounded-xl border-2 transition ${
                        isSelected
                          ? 'bg-blue-100 border-blue-500'
                          : 'bg-white border-gray-200 hover:border-blue-300'
                      }`}
                    >
                      <div className="flex items-start gap-3">
                        <input
                          type="checkbox"
                          checked={isSelected}
                          onChange={(e) => {
                            if (e.target.checked) {
                              setSelectedSubjects([...selectedSubjects, subject.id]);
                            } else {
                              setSelectedSubjects(selectedSubjects.filter(id => id !== subject.id));
                            }
                          }}
                          className="mt-1 w-5 h-5 rounded border-gray-300 text-blue-600 focus:ring-blue-500"
                        />
                        <div className="flex-1">
                          <h5 className="font-bold text-gray-800 mb-1">{subject.name}</h5>
                          <p className="text-sm text-gray-600 mb-2">{subject.description}</p>
                          <div className="flex gap-3 text-xs">
                            <span className="bg-blue-100 text-blue-800 px-2 py-1 rounded-full font-semibold">
                              {subject.grade_levels?.join(', ') || 'N/A'}
                            </span>
                            <span className="bg-green-100 text-green-800 px-2 py-1 rounded-full font-semibold">
                              {subjectChapters.length} ch.
                            </span>
                            <span className="bg-purple-100 text-purple-800 px-2 py-1 rounded-full font-semibold">
                              {subjectQuizzes.length} quiz
                            </span>
                          </div>
                          <button
                            onClick={async () => {
                              if (await customConfirm(`Supprimer "${subject.name}" avec tous ses contenus ?`)) {
                                await supabase.from('activities').delete().eq('subject_id', subject.id);
                                await supabase.from('chapters').delete().eq('subject_id', subject.id);
                                await supabase.from('subjects').delete().eq('id', subject.id);
                                setMessage(`"${subject.name}" supprimée`);
                                await loadData();
                              }
                            }}
                            className="mt-3 flex items-center gap-1 text-xs text-red-600 hover:text-red-800 font-semibold"
                          >
                            <Trash2 size={14} />
                            Supprimer
                          </button>
                        </div>
                      </div>
                    </div>
                  );
                })}
              </div>

              {subjects.length === 0 && (
                <div className="text-center py-12">
                  <BookOpen size={64} className="mx-auto text-gray-300 mb-4" />
                  <p className="text-gray-500 text-lg">Aucune matière disponible</p>
                </div>
              )}
            </div>
          </div>
        )}

        {currentView === 'lessons-manager' && (
          <div className="space-y-6">
            <button
              onClick={() => setCurrentView('dashboard')}
              className="mb-6 bg-white px-6 py-3 rounded-full shadow-md hover:bg-gray-50 transition font-semibold text-gray-700"
            >
              ← Retour au Dashboard
            </button>

            <div className="bg-green-50 rounded-2xl p-6">
              <div className="flex items-center justify-between mb-6">
                <h3 className="text-2xl font-bold text-gray-800 flex items-center gap-2">
                  <FileText className="text-green-500" />
                  Gestion des Leçons ({chapters.length})
                </h3>
                <div className="flex gap-3">
                  {selectedChapters.length > 0 && (
                    <button
                      onClick={async () => {
                        if (await customConfirm(`Supprimer ${selectedChapters.length} leçon(s) ?`)) {
                          setLoading(true);
                          await supabase.from('activities').delete().in('chapter_id', selectedChapters);
                          await supabase.from('chapters').delete().in('id', selectedChapters);
                          setSelectedChapters([]);
                          setMessage(`${selectedChapters.length} leçon(s) supprimé(s)`);
                          await loadData();
                          setLoading(false);
                        }
                      }}
                      disabled={loading}
                      className="flex items-center gap-2 px-4 py-2 bg-red-500 text-white rounded-lg hover:bg-red-600 transition disabled:opacity-50"
                    >
                      <Trash2 size={16} />
                      Supprimer ({selectedChapters.length})
                    </button>
                  )}
                  <button
                    onClick={async () => {
                      if (await customConfirm('⚠️ Supprimer TOUS les leçons ?')) {
                        setLoading(true);
                        await supabase.from('activities').delete().neq('id', '00000000-0000-0000-0000-000000000000');
                        await supabase.from('chapters').delete().neq('id', '00000000-0000-0000-0000-000000000000');
                        setMessage('Tous les leçons ont été supprimés');
                        await loadData();
                        setLoading(false);
                      }
                    }}
                    disabled={loading}
                    className="flex items-center gap-2 px-4 py-2 bg-red-600 text-white rounded-lg hover:bg-red-700 transition disabled:opacity-50 font-bold"
                  >
                    <Trash2 size={16} />
                    Tout Supprimer
                  </button>
                </div>
              </div>

              <div className="space-y-2 max-h-[600px] overflow-y-auto">
                {chapters.map(chapter => {
                  const isSelected = selectedChapters.includes(chapter.id);
                  const subject = subjects.find(s => s.id === chapter.subject_id);
                  const chapterQuizzes = activities.filter(a => a.chapter_id === chapter.id && a.type === 'quiz');

                  return (
                    <div
                      key={chapter.id}
                      className={`p-4 rounded-xl border-2 transition ${
                        isSelected
                          ? 'bg-green-100 border-green-500'
                          : 'bg-white border-gray-200 hover:border-green-300'
                      }`}
                    >
                      <div className="flex items-start gap-3">
                        <input
                          type="checkbox"
                          checked={isSelected}
                          onChange={(e) => {
                            if (e.target.checked) {
                              setSelectedChapters([...selectedChapters, chapter.id]);
                            } else {
                              setSelectedChapters(selectedChapters.filter(id => id !== chapter.id));
                            }
                          }}
                          className="mt-1 w-5 h-5 rounded border-gray-300 text-green-600 focus:ring-green-500"
                        />
                        <div className="flex-1">
                          <div className="flex items-start justify-between">
                            <div>
                              <h5 className="font-bold text-gray-800">{chapter.title}</h5>
                              <p className="text-sm text-gray-600 mt-1">{chapter.description}</p>
                              <div className="flex gap-2 mt-2 text-xs">
                                <span className="bg-blue-100 text-blue-800 px-2 py-1 rounded-full">
                                  {subject?.name || 'N/A'}
                                </span>
                                <span className="bg-orange-100 text-orange-800 px-2 py-1 rounded-full">
                                  {chapter.grade_level}
                                </span>
                                <span className="bg-purple-100 text-purple-800 px-2 py-1 rounded-full">
                                  {chapterQuizzes.length} quiz
                                </span>
                              </div>
                            </div>
                            <button
                              onClick={async () => {
                                if (await customConfirm(`Supprimer "${chapter.title}" ?`)) {
                                  await supabase.from('activities').delete().eq('chapter_id', chapter.id);
                                  await supabase.from('chapters').delete().eq('id', chapter.id);
                                  setMessage(`"${chapter.title}" supprimé`);
                                  await loadData();
                                }
                              }}
                              className="ml-4 p-2 text-red-500 hover:bg-red-50 rounded-lg transition"
                            >
                              <Trash2 size={18} />
                            </button>
                          </div>
                        </div>
                      </div>
                    </div>
                  );
                })}
              </div>

              {chapters.length === 0 && (
                <div className="text-center py-12">
                  <FileText size={64} className="mx-auto text-gray-300 mb-4" />
                  <p className="text-gray-500 text-lg">Aucun leçon disponible</p>
                </div>
              )}
            </div>
          </div>
        )}

        {currentView === 'quiz-manager' && (
          <div className="space-y-6">
            <button
              onClick={() => setCurrentView('dashboard')}
              className="mb-6 bg-white px-6 py-3 rounded-full shadow-md hover:bg-gray-50 transition font-semibold text-gray-700"
            >
              ← Retour au Dashboard
            </button>

            <div className="bg-purple-50 rounded-2xl p-6">
              <div className="flex items-center justify-between mb-6">
                <div>
                  <h3 className="text-2xl font-bold text-gray-800 flex items-center gap-2">
                    <Settings className="text-purple-500" />
                    Gestion des Quiz
                  </h3>
                  <div className="mt-2 text-sm text-gray-600">
                    Total: <span className="font-bold text-purple-600">
                      {activities.filter(a => {
                        if (a.type !== 'quiz') return false;
                        if (selectedLevel && a.grade_level !== selectedLevel) return false;
                        if (quizFilterSubject && a.subject_id !== quizFilterSubject) return false;
                        if (quizFilterChapter && a.chapter_id !== quizFilterChapter) return false;
                        return true;
                      }).length}
                    </span> quiz
                    {(selectedLevel || quizFilterSubject || quizFilterChapter) && (
                      <span className="text-gray-500"> (filtré sur {activities.filter(a => a.type === 'quiz').length} total)</span>
                    )}
                  </div>
                </div>
                <div className="flex gap-3">
                  {selectedQuizzes.length > 0 && (
                    <button
                      onClick={async () => {
                        if (await customConfirm(`Supprimer ${selectedQuizzes.length} quiz ?`)) {
                          setLoading(true);
                          await supabase.from('activities').delete().in('id', selectedQuizzes);
                          setSelectedQuizzes([]);
                          setMessage(`${selectedQuizzes.length} quiz supprimé(s)`);
                          await loadData();
                          setLoading(false);
                        }
                      }}
                      disabled={loading}
                      className="flex items-center gap-2 px-4 py-2 bg-red-500 text-white rounded-lg hover:bg-red-600 transition disabled:opacity-50"
                    >
                      <Trash2 size={16} />
                      Supprimer ({selectedQuizzes.length})
                    </button>
                  )}
                  <button
                    onClick={async () => {
                      if (await customConfirm('⚠️ Supprimer TOUS les quiz ?')) {
                        setLoading(true);
                        await supabase.from('activities').delete().eq('type', 'quiz');
                        setMessage('Tous les quiz ont été supprimés');
                        await loadData();
                        setLoading(false);
                      }
                    }}
                    disabled={loading}
                    className="flex items-center gap-2 px-4 py-2 bg-red-600 text-white rounded-lg hover:bg-red-700 transition disabled:opacity-50 font-bold"
                  >
                    <Trash2 size={16} />
                    Tout Supprimer
                  </button>
                </div>
              </div>

              <div className="flex gap-3 mb-4 flex-wrap">
                <select
                  value={selectedLevel || ''}
                  onChange={(e) => {
                    setSelectedLevel(e.target.value || null);
                    setQuizFilterSubject(null);
                    setQuizFilterChapter(null);
                  }}
                  className="px-4 py-2 border-2 border-gray-200 rounded-lg focus:border-purple-400 focus:outline-none"
                >
                  <option value="">Tous les niveaux</option>
                  {GRADE_LEVELS.map(level => (
                    <option key={level} value={level}>{level}</option>
                  ))}
                </select>

                <select
                  value={quizFilterSubject || ''}
                  onChange={(e) => {
                    setQuizFilterSubject(e.target.value || null);
                    setQuizFilterChapter(null);
                  }}
                  className="px-4 py-2 border-2 border-gray-200 rounded-lg focus:border-purple-400 focus:outline-none"
                >
                  <option value="">Toutes les matières</option>
                  {subjects
                    .filter(subject => {
                      if (!selectedLevel) return true;
                      const subjectLevels = subject.grade_levels || [];
                      return subjectLevels.includes(selectedLevel);
                    })
                    .map(subject => (
                      <option key={subject.id} value={subject.id}>{subject.name}</option>
                    ))}
                </select>

                <select
                  value={quizFilterChapter || ''}
                  onChange={(e) => setQuizFilterChapter(e.target.value || null)}
                  className="px-4 py-2 border-2 border-gray-200 rounded-lg focus:border-purple-400 focus:outline-none"
                >
                  <option value="">Toutes les leçons</option>
                  {chapters
                    .filter(c => {
                      if (quizFilterSubject && c.subject_id !== quizFilterSubject) return false;
                      if (selectedLevel && c.grade_level !== selectedLevel) return false;
                      return true;
                    })
                    .map(chapter => (
                      <option key={chapter.id} value={chapter.id}>{chapter.title}</option>
                    ))}
                </select>

                {(selectedLevel || quizFilterSubject || quizFilterChapter) && (
                  <button
                    onClick={() => {
                      setSelectedLevel(null);
                      setQuizFilterSubject(null);
                      setQuizFilterChapter(null);
                    }}
                    className="px-4 py-2 bg-gray-200 hover:bg-gray-300 text-gray-700 rounded-lg transition font-semibold"
                  >
                    Réinitialiser
                  </button>
                )}
              </div>

              <div className="space-y-2 max-h-[600px] overflow-y-auto">
                {activities.filter(a => {
                  if (a.type !== 'quiz') return false;
                  if (selectedLevel && a.grade_level !== selectedLevel) return false;
                  if (quizFilterSubject && a.subject_id !== quizFilterSubject) return false;
                  if (quizFilterChapter && a.chapter_id !== quizFilterChapter) return false;
                  return true;
                }).map(quiz => {
                  const isSelected = selectedQuizzes.includes(quiz.id);
                  const subject = subjects.find(s => s.id === quiz.subject_id);
                  const chapter = chapters.find(c => c.id === quiz.chapter_id);

                  return (
                    <div
                      key={quiz.id}
                      className={`p-4 rounded-xl border-2 transition ${
                        isSelected
                          ? 'bg-purple-100 border-purple-500'
                          : 'bg-white border-gray-200 hover:border-purple-300'
                      }`}
                    >
                      <div className="flex items-start gap-3">
                        <input
                          type="checkbox"
                          checked={isSelected}
                          onChange={(e) => {
                            if (e.target.checked) {
                              setSelectedQuizzes([...selectedQuizzes, quiz.id]);
                            } else {
                              setSelectedQuizzes(selectedQuizzes.filter(id => id !== quiz.id));
                            }
                          }}
                          className="mt-1 w-5 h-5 rounded border-gray-300 text-purple-600 focus:ring-purple-500"
                        />
                        <div className="flex-1">
                          <div className="flex items-start justify-between">
                            <div>
                              <h5 className="font-bold text-gray-800">{quiz.title}</h5>
                              <div className="flex gap-2 mt-2 text-xs flex-wrap">
                                <span className="bg-blue-100 text-blue-800 px-2 py-1 rounded-full">
                                  {subject?.name || 'N/A'}
                                </span>
                                {chapter && (
                                  <span className="bg-green-100 text-green-800 px-2 py-1 rounded-full">
                                    {chapter.title}
                                  </span>
                                )}
                                {quiz.grade_level && (
                                  <span className="bg-orange-100 text-orange-800 px-2 py-1 rounded-full">
                                    {quiz.grade_level}
                                  </span>
                                )}
                                <span className="bg-gray-100 text-gray-800 px-2 py-1 rounded-full">
                                  Diff: {quiz.difficulty}/5
                                </span>
                                <span className="bg-yellow-100 text-yellow-800 px-2 py-1 rounded-full">
                                  {quiz.points} pts
                                </span>
                              </div>
                            </div>
                            <div className="flex gap-2">
                              <button
                                onClick={() => setEditingQuizId(quiz.id)}
                                className="p-2 text-blue-500 hover:bg-blue-50 rounded-lg transition"
                              >
                                <Edit size={18} />
                              </button>
                              <button
                                onClick={async () => {
                                  if (await customConfirm(`Supprimer "${quiz.title}" ?`)) {
                                    await supabase.from('activities').delete().eq('id', quiz.id);
                                    setMessage(`"${quiz.title}" supprimé`);
                                    await loadData();
                                  }
                                }}
                                className="p-2 text-red-500 hover:bg-red-50 rounded-lg transition"
                              >
                                <Trash2 size={18} />
                              </button>
                            </div>
                          </div>
                        </div>
                      </div>
                    </div>
                  );
                })}
              </div>

              {activities.filter(a => a.type === 'quiz').length === 0 && (
                <div className="text-center py-12">
                  <Settings size={64} className="mx-auto text-gray-300 mb-4" />
                  <p className="text-gray-500 text-lg">Aucun quiz disponible</p>
                </div>
              )}
            </div>
          </div>
        )}

        {currentView === 'lessons' && (
          <div className="space-y-6">
            <div className="bg-blue-50 rounded-2xl p-6 space-y-4">
              <h3 className="text-xl font-bold text-gray-800">Créer un Leçon</h3>

              <div>
                <label className="block text-sm font-semibold text-gray-700 mb-2">Matière</label>
                <select
                  value={selectedSubject}
                  onChange={(e) => setSelectedSubject(e.target.value)}
                  className="w-full px-4 py-3 rounded-xl border-2 border-gray-200 focus:border-blue-400 focus:outline-none"
                >
                  <option value="">Sélectionner une matière</option>
                  {subjects.map(subject => (
                    <option key={subject.id} value={subject.id}>{subject.name}</option>
                  ))}
                </select>
              </div>

              <div>
                <label className="block text-sm font-semibold text-gray-700 mb-2">Titre du Leçon</label>
                <input
                  type="text"
                  value={chapterForm.title}
                  onChange={(e) => setChapterForm({ ...chapterForm, title: e.target.value })}
                  className="w-full px-4 py-3 rounded-xl border-2 border-gray-200 focus:border-blue-400 focus:outline-none"
                  placeholder="Ex: Les additions"
                />
              </div>

              <div>
                <label className="block text-sm font-semibold text-gray-700 mb-2">Description</label>
                <textarea
                  value={chapterForm.description}
                  onChange={(e) => setChapterForm({ ...chapterForm, description: e.target.value })}
                  className="w-full px-4 py-3 rounded-xl border-2 border-gray-200 focus:border-blue-400 focus:outline-none"
                  rows={3}
                  placeholder="Description du leçon"
                />
              </div>

              <div>
                <label className="block text-sm font-semibold text-gray-700 mb-2">Niveau Scolaire</label>
                <div className="grid grid-cols-3 md:grid-cols-5 gap-2">
                  {GRADE_LEVELS.map((level) => (
                    <button
                      key={level}
                      onClick={() => setChapterForm({ ...chapterForm, gradeLevel: level })}
                      className={`py-2 px-2 rounded-lg border-2 font-semibold transition ${
                        chapterForm.gradeLevel === level
                          ? 'border-blue-500 bg-blue-50'
                          : 'border-gray-200 hover:bg-gray-50'
                      }`}
                    >
                      {level}
                    </button>
                  ))}
                </div>
              </div>

              <button
                onClick={handleCreateChapter}
                disabled={loading}
                className="w-full flex items-center justify-center gap-2 bg-blue-500 text-white font-bold py-3 rounded-xl hover:bg-blue-600 transition disabled:opacity-50"
              >
                <Plus size={20} />
                {loading ? 'Création...' : 'Créer le Leçon'}
              </button>
            </div>

            <div>
              <div className="flex items-center justify-between mb-4">
                <h3 className="text-xl font-bold text-gray-800">Leçons Existants ({filteredChapters.length})</h3>
                <button
                  onClick={handleRegenerateAllChapters}
                  disabled={loading || !selectedSubject}
                  className="flex items-center gap-2 px-4 py-2 bg-orange-500 text-white rounded-lg hover:bg-orange-600 transition disabled:opacity-50"
                >
                  <Sparkles size={16} />
                  Régénérer Tout
                </button>
              </div>
              <div className="space-y-2 max-h-96 overflow-y-auto">
                {filteredChapters.length === 0 ? (
                  <div className="p-8 text-center bg-gray-50 rounded-xl">
                    <BookOpen className="w-12 h-12 mx-auto text-gray-400 mb-2" />
                    <p className="text-gray-600 font-medium">
                      {selectedSubject
                        ? "Aucun leçon trouvé pour cette matière"
                        : "Sélectionnez une matière pour voir ses leçons"}
                    </p>
                    {selectedSubject && (
                      <p className="text-sm text-gray-500 mt-1">
                        Utilisez le générateur IA ou créez un leçon manuellement
                      </p>
                    )}
                  </div>
                ) : (
                  filteredChapters.map((chapter) => {
                    const subject = subjects.find(s => s.id === chapter.subject_id);
                    return (
                      <div key={chapter.id} className="p-4 bg-gray-50 rounded-xl">
                        <div className="flex items-start justify-between">
                          <div className="flex-1">
                            <h4 className="font-bold text-gray-800">{chapter.title}</h4>
                            <p className="text-sm text-gray-600">{subject?.name} - {chapter.grade_level}</p>
                            <p className="text-sm text-gray-500 mt-1">{chapter.description}</p>
                          </div>
                          <button
                          onClick={() => handleDeleteChapter(chapter.id)}
                          className="ml-4 p-2 text-red-500 hover:bg-red-50 rounded-lg transition"
                          title="Supprimer ce leçon"
                        >
                          <Trash2 size={18} />
                        </button>
                      </div>
                    </div>
                  );
                }))}
              </div>
            </div>
          </div>
        )}

        {currentView === 'quiz' && (
          <div className="space-y-6">
            <div className="bg-green-50 rounded-2xl p-6 space-y-4">
              <h3 className="text-xl font-bold text-gray-800">Créer un Quiz</h3>

              <div>
                <label className="block text-sm font-semibold text-gray-700 mb-2">Matière</label>
                <select
                  value={selectedSubject}
                  onChange={(e) => {
                    setSelectedSubject(e.target.value);
                    setSelectedChapter('');
                  }}
                  className="w-full px-4 py-3 rounded-xl border-2 border-gray-200 focus:border-green-400 focus:outline-none"
                >
                  <option value="">Sélectionner une matière</option>
                  {subjects.map(subject => (
                    <option key={subject.id} value={subject.id}>{subject.name}</option>
                  ))}
                </select>
              </div>

              {selectedSubject && (
                <div>
                  <label className="block text-sm font-semibold text-gray-700 mb-2">Leçon</label>
                  <select
                    value={selectedChapter}
                    onChange={(e) => setSelectedChapter(e.target.value)}
                    className="w-full px-4 py-3 rounded-xl border-2 border-gray-200 focus:border-green-400 focus:outline-none"
                  >
                    <option value="">Sélectionner un leçon</option>
                    {filteredChapters.map(chapter => (
                      <option key={chapter.id} value={chapter.id}>
                        {chapter.title} ({chapter.grade_level})
                      </option>
                    ))}
                  </select>
                </div>
              )}

              <div>
                <label className="block text-sm font-semibold text-gray-700 mb-2">Titre du Quiz</label>
                <input
                  type="text"
                  value={quizForm.title}
                  onChange={(e) => setQuizForm({ ...quizForm, title: e.target.value })}
                  className="w-full px-4 py-3 rounded-xl border-2 border-gray-200 focus:border-green-400 focus:outline-none"
                  placeholder="Ex: Quiz sur les additions"
                />
              </div>

              <div className="grid grid-cols-2 gap-4">
                <div>
                  <label className="block text-sm font-semibold text-gray-700 mb-2">Difficulté (1-5)</label>
                  <input
                    type="number"
                    min="1"
                    max="5"
                    value={quizForm.difficulty}
                    onChange={(e) => setQuizForm({ ...quizForm, difficulty: parseInt(e.target.value) })}
                    className="w-full px-4 py-3 rounded-xl border-2 border-gray-200 focus:border-green-400 focus:outline-none"
                  />
                </div>
                <div>
                  <label className="block text-sm font-semibold text-gray-700 mb-2">Points</label>
                  <input
                    type="number"
                    min="1"
                    value={quizForm.points}
                    onChange={(e) => setQuizForm({ ...quizForm, points: parseInt(e.target.value) })}
                    className="w-full px-4 py-3 rounded-xl border-2 border-gray-200 focus:border-green-400 focus:outline-none"
                  />
                </div>
              </div>

              <div className="space-y-4">
                <div className="flex items-center justify-between">
                  <h4 className="font-bold text-gray-800">Questions</h4>
                  <button
                    onClick={addQuestion}
                    className="flex items-center gap-2 bg-green-500 text-white px-3 py-2 rounded-lg hover:bg-green-600 transition text-sm"
                  >
                    <Plus size={16} />
                    Ajouter
                  </button>
                </div>

                {quizForm.questions.map((q, qIndex) => (
                  <div key={qIndex} className="border-2 border-gray-200 rounded-xl p-4 space-y-3 bg-white">
                    <div className="flex items-start justify-between">
                      <span className="font-semibold text-gray-700">Q{qIndex + 1}</span>
                      {quizForm.questions.length > 1 && (
                        <button
                          onClick={() => removeQuestion(qIndex)}
                          className="text-red-500 hover:text-red-700"
                        >
                          <Trash2 size={18} />
                        </button>
                      )}
                    </div>

                    <input
                      type="text"
                      value={q.question}
                      onChange={(e) => updateQuestion(qIndex, 'question', e.target.value)}
                      className="w-full px-4 py-2 rounded-lg border-2 border-gray-200 focus:border-green-400 focus:outline-none"
                      placeholder="Question"
                    />

                    <div className="space-y-2">
                      {q.options.map((option, oIndex) => (
                        <div key={oIndex} className="flex items-center gap-2">
                          <input
                            type="radio"
                            name={`correct-${qIndex}`}
                            checked={q.correctAnswer === oIndex}
                            onChange={() => updateQuestion(qIndex, 'correctAnswer', oIndex)}
                            className="w-4 h-4"
                          />
                          <input
                            type="text"
                            value={option}
                            onChange={(e) => updateOption(qIndex, oIndex, e.target.value)}
                            className="flex-1 px-3 py-2 rounded-lg border-2 border-gray-200 focus:border-green-400 focus:outline-none text-sm"
                            placeholder={`Option ${oIndex + 1}`}
                          />
                        </div>
                      ))}
                    </div>

                    <textarea
                      value={q.explanation || ''}
                      onChange={(e) => updateQuestion(qIndex, 'explanation', e.target.value)}
                      className="w-full px-3 py-2 rounded-lg border-2 border-gray-200 focus:border-green-400 focus:outline-none text-sm"
                      rows={2}
                      placeholder="Explication (optionnel)"
                    />
                  </div>
                ))}
              </div>

              <button
                onClick={handleCreateQuiz}
                disabled={loading}
                className="w-full flex items-center justify-center gap-2 bg-green-500 text-white font-bold py-3 rounded-xl hover:bg-green-600 transition disabled:opacity-50"
              >
                <Save size={20} />
                {loading ? 'Enregistrement...' : 'Enregistrer le Quiz'}
              </button>
            </div>
          </div>
        )}

        {currentView === 'activities' && (
          <div className="space-y-6">
            <div className="bg-orange-50 rounded-2xl p-6 space-y-4">
              <h3 className="text-xl font-bold text-gray-800">Créer une Activité</h3>

              <div>
                <label className="block text-sm font-semibold text-gray-700 mb-2">Matière</label>
                <select
                  value={selectedSubject}
                  onChange={(e) => {
                    setSelectedSubject(e.target.value);
                    setSelectedChapter('');
                  }}
                  className="w-full px-4 py-3 rounded-xl border-2 border-gray-200 focus:border-orange-400 focus:outline-none"
                >
                  <option value="">Sélectionner une matière</option>
                  {subjects.map(subject => (
                    <option key={subject.id} value={subject.id}>{subject.name}</option>
                  ))}
                </select>
              </div>

              {selectedSubject && (
                <div>
                  <label className="block text-sm font-semibold text-gray-700 mb-2">Leçon</label>
                  <select
                    value={selectedChapter}
                    onChange={(e) => setSelectedChapter(e.target.value)}
                    className="w-full px-4 py-3 rounded-xl border-2 border-gray-200 focus:border-orange-400 focus:outline-none"
                  >
                    <option value="">Sélectionner un leçon</option>
                    {filteredChapters.map(chapter => (
                      <option key={chapter.id} value={chapter.id}>
                        {chapter.title} ({chapter.grade_level})
                      </option>
                    ))}
                  </select>
                </div>
              )}

              <div>
                <label className="block text-sm font-semibold text-gray-700 mb-2">Type d'activité</label>
                <select
                  value={activityForm.type}
                  onChange={(e) => setActivityForm({ ...activityForm, type: e.target.value })}
                  className="w-full px-4 py-3 rounded-xl border-2 border-gray-200 focus:border-orange-400 focus:outline-none"
                >
                  <option value="lesson">Leçon</option>
                  <option value="exercise">Exercice</option>
                  <option value="video">Vidéo</option>
                </select>
              </div>

              <div>
                <label className="block text-sm font-semibold text-gray-700 mb-2">Titre</label>
                <input
                  type="text"
                  value={activityForm.title}
                  onChange={(e) => setActivityForm({ ...activityForm, title: e.target.value })}
                  className="w-full px-4 py-3 rounded-xl border-2 border-gray-200 focus:border-orange-400 focus:outline-none"
                  placeholder="Ex: Introduction aux additions"
                />
              </div>

              <div>
                <label className="block text-sm font-semibold text-gray-700 mb-2">Contenu</label>
                <textarea
                  value={activityForm.content}
                  onChange={(e) => setActivityForm({ ...activityForm, content: e.target.value })}
                  className="w-full px-4 py-3 rounded-xl border-2 border-gray-200 focus:border-orange-400 focus:outline-none"
                  rows={6}
                  placeholder="Contenu de l'activité..."
                />
              </div>

              <div className="grid grid-cols-2 gap-4">
                <div>
                  <label className="block text-sm font-semibold text-gray-700 mb-2">Difficulté (1-5)</label>
                  <input
                    type="number"
                    min="1"
                    max="5"
                    value={activityForm.difficulty}
                    onChange={(e) => setActivityForm({ ...activityForm, difficulty: parseInt(e.target.value) })}
                    className="w-full px-4 py-3 rounded-xl border-2 border-gray-200 focus:border-orange-400 focus:outline-none"
                  />
                </div>
                <div>
                  <label className="block text-sm font-semibold text-gray-700 mb-2">Points</label>
                  <input
                    type="number"
                    min="1"
                    value={activityForm.points}
                    onChange={(e) => setActivityForm({ ...activityForm, points: parseInt(e.target.value) })}
                    className="w-full px-4 py-3 rounded-xl border-2 border-gray-200 focus:border-orange-400 focus:outline-none"
                  />
                </div>
              </div>

              <button
                onClick={handleCreateActivity}
                disabled={loading}
                className="w-full flex items-center justify-center gap-2 bg-orange-500 text-white font-bold py-3 rounded-xl hover:bg-orange-600 transition disabled:opacity-50"
              >
                <Plus size={20} />
                {loading ? 'Création...' : 'Créer l\'Activité'}
              </button>
            </div>

            <div>
              <h3 className="text-xl font-bold text-gray-800 mb-4">Activités Existantes ({activities.length})</h3>
              <div className="space-y-2 max-h-96 overflow-y-auto">
                {activities.map((activity) => {
                  const subject = subjects.find(s => s.id === activity.subject_id);
                  const chapter = chapters.find(c => c.id === activity.chapter_id);
                  return (
                    <div key={activity.id} className="p-4 bg-gray-50 rounded-xl">
                      <div className="flex items-start justify-between">
                        <div>
                          <h4 className="font-bold text-gray-800">{activity.title}</h4>
                          <p className="text-sm text-gray-600">{subject?.name} - {chapter?.title}</p>
                          <div className="flex gap-2 mt-1">
                            <span className="text-xs px-2 py-1 rounded-full bg-orange-100 text-orange-700 font-semibold">
                              {activity.type}
                            </span>
                            <span className="text-xs px-2 py-1 rounded-full bg-gray-200 text-gray-700">
                              {activity.points} pts
                            </span>
                          </div>
                        </div>
                      </div>
                    </div>
                  );
                })}
              </div>
            </div>
          </div>
        )}

        {currentView === 'users' && (
          <div>
            <div className="flex items-center justify-between mb-4">
              <div className="flex items-center gap-4">
                <h3 className="text-xl font-bold text-gray-800">Utilisateurs ({users.length})</h3>
                {selectedUsers.length > 0 && (
                  <button
                    onClick={handleDeleteSelectedUsers}
                    className="flex items-center gap-2 bg-red-500 text-white px-4 py-2 rounded-xl hover:bg-red-600 transition font-semibold"
                  >
                    <Trash2 size={20} />
                    Supprimer ({selectedUsers.length})
                  </button>
                )}
              </div>
              <button
                onClick={() => setShowAddUserModal(true)}
                className="flex items-center gap-2 bg-blue-500 text-white px-4 py-2 rounded-xl hover:bg-blue-600 transition font-semibold"
              >
                <UserPlus size={20} />
                Ajouter un utilisateur
              </button>
            </div>

            <div className="mb-4">
              <div className="relative">
                <Search className="absolute left-3 top-1/2 transform -translate-y-1/2 text-gray-400" size={20} />
                <input
                  type="text"
                  placeholder="Rechercher par nom ou email..."
                  value={userSearchQuery}
                  onChange={(e) => setUserSearchQuery(e.target.value)}
                  className="w-full pl-10 pr-4 py-3 rounded-xl border-2 border-gray-200 focus:border-blue-400 focus:outline-none"
                />
              </div>
            </div>

            <div className="mb-4">
              <label className="flex items-center gap-2 cursor-pointer">
                <input
                  type="checkbox"
                  checked={selectedUsers.length === filteredUsers.length && filteredUsers.length > 0}
                  onChange={handleSelectAllUsers}
                  className="w-5 h-5 rounded border-2 border-gray-300 text-blue-500 focus:ring-2 focus:ring-blue-500"
                />
                <span className="font-semibold text-gray-700">Sélectionner tout</span>
              </label>
            </div>
            <div className="space-y-2 max-h-96 overflow-y-auto">
              {filteredUsers.map((user) => (
                <div key={user.id} className={`p-4 rounded-xl ${
                  !user.has_profile ? 'bg-yellow-50 border-2 border-yellow-300' :
                  user.banned ? 'bg-red-50 border-2 border-red-200' : 'bg-gray-50'
                }`}>
                  <div className="flex items-center justify-between">
                    <div className="flex items-center gap-3">
                      <input
                        type="checkbox"
                        checked={selectedUsers.includes(user.id)}
                        onChange={() => handleToggleUserSelection(user.id)}
                        className="w-5 h-5 rounded border-2 border-gray-300 text-blue-500 focus:ring-2 focus:ring-blue-500"
                      />
                      <div className="flex-1">
                        <h4 className="font-bold text-gray-800">{user.full_name || 'Sans nom'}</h4>
                        <p className="text-sm text-gray-600">{user.email}</p>
                        <div className="flex gap-2 mt-2 flex-wrap">
                          {!user.has_profile ? (
                            <span className="text-xs px-2 py-1 rounded-full bg-yellow-500 text-white font-semibold">
                              PROFIL INCOMPLET
                            </span>
                          ) : (
                            <select
                              value={user.role}
                              onChange={(e) => handleChangeRole(user.id, e.target.value)}
                              className="text-xs px-2 py-1 rounded-full font-semibold border-2 border-gray-200 focus:outline-none focus:border-blue-400"
                            >
                              <option value="student">student</option>
                              <option value="parent">parent</option>
                              <option value="admin">admin</option>
                            </select>
                          )}
                          {user.email_confirmed ? (
                            <span className="text-xs px-2 py-1 rounded-full bg-green-100 text-green-700 font-semibold flex items-center gap-1">
                              <svg className="w-3 h-3" fill="currentColor" viewBox="0 0 20 20">
                                <path fillRule="evenodd" d="M16.707 5.293a1 1 0 010 1.414l-8 8a1 1 0 01-1.414 0l-4-4a1 1 0 011.414-1.414L8 12.586l7.293-7.293a1 1 0 011.414 0z" clipRule="evenodd" />
                              </svg>
                              Email confirmé
                            </span>
                          ) : (
                            <span className="text-xs px-2 py-1 rounded-full bg-orange-100 text-orange-700 font-semibold flex items-center gap-1">
                              <svg className="w-3 h-3" fill="currentColor" viewBox="0 0 20 20">
                                <path fillRule="evenodd" d="M8.257 3.099c.765-1.36 2.722-1.36 3.486 0l5.58 9.92c.75 1.334-.213 2.98-1.742 2.98H4.42c-1.53 0-2.493-1.646-1.743-2.98l5.58-9.92zM11 13a1 1 0 11-2 0 1 1 0 012 0zm-1-8a1 1 0 00-1 1v3a1 1 0 002 0V6a1 1 0 00-1-1z" clipRule="evenodd" />
                              </svg>
                              En attente
                            </span>
                          )}
                          {user.grade_level && (
                            <span className="text-xs px-2 py-1 rounded-full bg-gray-200 text-gray-700 font-semibold">
                              {user.grade_level}
                            </span>
                          )}
                          {user.banned && (
                            <span className="text-xs px-2 py-1 rounded-full bg-red-500 text-white font-semibold">
                              BANNI
                            </span>
                          )}
                        </div>
                      </div>
                    </div>
                    <div className="flex gap-2">
                      {user.has_profile && (
                        <button
                          onClick={() => handleToggleBan(user.id, user.banned || false)}
                          className={`p-2 rounded-lg transition ${
                            user.banned
                              ? 'bg-green-500 hover:bg-green-600 text-white'
                              : 'bg-orange-500 hover:bg-orange-600 text-white'
                          }`}
                          title={user.banned ? 'Débannir' : 'Bannir'}
                        >
                          <Ban size={18} />
                        </button>
                      )}
                      <button
                        onClick={() => handleDeleteUser(user.id)}
                        className="p-2 bg-red-500 hover:bg-red-600 text-white rounded-lg transition"
                        title="Supprimer"
                      >
                        <Trash2 size={18} />
                      </button>
                    </div>
                  </div>
                </div>
              ))}
            </div>
          </div>
        )}

        {showAddUserModal && (
          <div className="fixed inset-0 bg-black/50 flex items-center justify-center z-50">
            <div className="bg-white rounded-2xl p-6 max-w-md w-full mx-4">
              <div className="flex items-center justify-between mb-4">
                <h3 className="text-xl font-bold text-gray-800">Ajouter un utilisateur</h3>
                <button onClick={() => setShowAddUserModal(false)} className="text-gray-400 hover:text-gray-600">
                  <X size={24} />
                </button>
              </div>

              <div className="space-y-4">
                <div>
                  <label className="block text-sm font-semibold text-gray-700 mb-2">Nom complet</label>
                  <input
                    type="text"
                    value={newUserForm.full_name}
                    onChange={(e) => setNewUserForm({ ...newUserForm, full_name: e.target.value })}
                    className="w-full px-4 py-2 rounded-lg border-2 border-gray-200 focus:border-blue-400 focus:outline-none"
                  />
                </div>

                <div>
                  <label className="block text-sm font-semibold text-gray-700 mb-2">Email</label>
                  <input
                    type="email"
                    value={newUserForm.email}
                    onChange={(e) => setNewUserForm({ ...newUserForm, email: e.target.value })}
                    className="w-full px-4 py-2 rounded-lg border-2 border-gray-200 focus:border-blue-400 focus:outline-none"
                  />
                </div>

                <div>
                  <label className="block text-sm font-semibold text-gray-700 mb-2">Mot de passe</label>
                  <input
                    type="password"
                    value={newUserForm.password}
                    onChange={(e) => setNewUserForm({ ...newUserForm, password: e.target.value })}
                    className="w-full px-4 py-2 rounded-lg border-2 border-gray-200 focus:border-blue-400 focus:outline-none"
                  />
                </div>

                <div>
                  <label className="block text-sm font-semibold text-gray-700 mb-2">Rôle</label>
                  <select
                    value={newUserForm.role}
                    onChange={(e) => setNewUserForm({ ...newUserForm, role: e.target.value })}
                    className="w-full px-4 py-2 rounded-lg border-2 border-gray-200 focus:border-blue-400 focus:outline-none"
                  >
                    <option value="student">Étudiant</option>
                    <option value="parent">Parent</option>
                    <option value="admin">Admin</option>
                  </select>
                </div>

                {newUserForm.role === 'student' && (
                  <div>
                    <label className="block text-sm font-semibold text-gray-700 mb-2">Niveau scolaire</label>
                    <select
                      value={newUserForm.grade_level}
                      onChange={(e) => setNewUserForm({ ...newUserForm, grade_level: e.target.value })}
                      className="w-full px-4 py-2 rounded-lg border-2 border-gray-200 focus:border-blue-400 focus:outline-none"
                    >
                      <option value="">Sélectionner un niveau</option>
                      {GRADE_LEVELS.map((level) => (
                        <option key={level} value={level}>{level}</option>
                      ))}
                    </select>
                  </div>
                )}

                <div className="flex gap-2">
                  <button
                    onClick={handleAddUser}
                    disabled={loading}
                    className="flex-1 bg-blue-500 text-white font-bold py-2 rounded-lg hover:bg-blue-600 transition disabled:opacity-50"
                  >
                    {loading ? 'Création...' : 'Créer'}
                  </button>
                  <button
                    onClick={() => setShowAddUserModal(false)}
                    className="px-4 bg-gray-200 text-gray-700 font-bold py-2 rounded-lg hover:bg-gray-300 transition"
                  >
                    Annuler
                  </button>
                </div>
              </div>
            </div>
          </div>
        )}

        {currentView === 'ai-generator' && (
          <AIContentGenerator
            subjects={subjects}
            offlineMode={offlineMode}
            onContentGenerated={async (type, content) => {
              if (type === 'quiz') {
                try {
                  const { error } = await supabase.from('activities').insert({
                    subject_id: content.subject_id,
                    chapter_id: content.chapter_id,
                    title: content.title,
                    type: 'quiz',
                    difficulty: content.difficulty || 3,
                    points: content.points || 100,
                    grade_level: content.grade_level,
                    content: { questions: content.questions },
                  });

                  if (error) throw error;
                  setMessage('Quiz généré et sauvegardé avec succès !');
                  await loadData();
                } catch (err: any) {
                  setMessage('Erreur lors de la sauvegarde du quiz: ' + err.message);
                }
              } else if (type === 'chapter') {
                try {
                  const { error } = await supabase.from('chapters').insert({
                    subject_id: content.subject_id,
                    title: content.title,
                    description: content.description,
                    grade_level: content.grade_level,
                    order_index: content.order_index || 0,
                  });

                  if (error) throw error;
                  await loadData();
                } catch (err: any) {
                  setMessage('Erreur lors de la sauvegarde du leçon: ' + err.message);
                }
              } else if (type === 'activity') {
                setActivityForm({
                  title: content.title,
                  type: content.type,
                  difficulty: 1,
                  points: content.points || 10,
                  content: JSON.stringify(content.content),
                });
                setSelectedSubject(content.subject_id);
                setCurrentView('activities');
                setMessage('Activité générée ! Vous pouvez maintenant la modifier et la sauvegarder.');
              } else if (type === 'subject') {
                try {
                  setLoading(true);
                  const subjectsToInsert = content.subjects.map((subj: any) => ({
                    name: subj.name,
                    icon: subj.icon,
                    color: subj.color,
                    description: subj.description,
                    grade_levels: subj.grade_levels,
                  }));

                  const { error } = await supabase
                    .from('subjects')
                    .insert(subjectsToInsert);

                  if (error) throw error;

                  await loadData();
                  setMessage(`${subjectsToInsert.length} matière(s) ajoutée(s) avec succès !`);
                } catch (err: any) {
                  setMessage(`Erreur: ${err.message}`);
                } finally {
                  setLoading(false);
                }
              }
            }}
          />
        )}

        {currentView === 'bulk-generation' && (
          <BulkGeneration />
        )}

        {currentView === 'custom-statuses' && (
          <CustomStatusManager />
        )}

        {currentView === 'promotions' && (
          <div className="space-y-6">
            <div className="bg-white rounded-2xl p-6 space-y-6">
              <div className="flex items-center gap-3">
                <Gift className="text-purple-500" size={24} />
                <div>
                  <h3 className="text-xl font-bold text-gray-800">Essais gratuits & promotions globales</h3>
                  <p className="text-sm text-gray-600">
                    Configurez la durée d&apos;essai par défaut et planifiez des périodes promotionnelles temporaires.
                  </p>
                </div>
              </div>

              <div className="grid grid-cols-1 lg:grid-cols-2 gap-6">
                <div className="p-4 bg-gray-50 rounded-xl space-y-4">
                  <h4 className="font-semibold text-gray-800 flex items-center gap-2">
                    <CalendarCheck2 size={18} className="text-blue-500" />
                    Essai gratuit par défaut
                  </h4>
                  <p className="text-sm text-gray-600">
                    Nombre de jours offerts à chaque nouvelle inscription lorsque aucune promotion spéciale n&apos;est active.
                  </p>
                  <div className="flex items-center gap-3">
                    <input
                      type="number"
                      min={1}
                      value={defaultTrialDays}
                      onChange={(e) => setDefaultTrialDays(Number(e.target.value))}
                      className="w-32 px-3 py-2 border border-gray-300 rounded-lg focus:ring-2 focus:ring-blue-500 focus:border-transparent"
                    />
                    <span className="text-sm text-gray-600">jours</span>
                  </div>
                </div>

                <div className="p-4 bg-gray-50 rounded-xl space-y-4">
                  <div className="flex items-center justify-between">
                    <h4 className="font-semibold text-gray-800 flex items-center gap-2">
                      <CalendarClock size={18} className="text-indigo-500" />
                      Promotion temporaire
                    </h4>
                    <label className="relative inline-flex items-center cursor-pointer">
                      <input
                        type="checkbox"
                        checked={trialPromoForm.active}
                        onChange={(e) => setTrialPromoForm({ ...trialPromoForm, active: e.target.checked })}
                        className="sr-only peer"
                      />
                      <div className="w-11 h-6 bg-gray-200 peer-focus:outline-none peer-focus:ring-4 peer-focus:ring-purple-300 rounded-full peer peer-checked:after:translate-x-full peer-checked:after:border-white after:content-[''] after:absolute after:top-[2px] after:left-[2px] after:bg-white after:border-gray-300 after:border after:rounded-full after:h-5 after:w-5 after:transition-all peer-checked:bg-purple-600"></div>
                    </label>
                  </div>
                  <p className="text-sm text-gray-600">
                    Lorsqu&apos;elle est activée, tous les nouveaux abonnements suivent cette durée d&apos;essai.
                  </p>

                  <div className="space-y-3">
                    <div>
                      <label className="block text-sm font-semibold text-gray-700 mb-1">Nom de la promotion</label>
                      <input
                        type="text"
                        value={trialPromoForm.name}
                        onChange={(e) => setTrialPromoForm({ ...trialPromoForm, name: e.target.value })}
                        placeholder="Ex: Lancement rentrée"
                        className="w-full px-3 py-2 border border-gray-300 rounded-lg focus:ring-2 focus:ring-purple-500 focus:border-transparent"
                        disabled={!trialPromoForm.active}
                      />
                    </div>

                    <div>
                      <label className="block text-sm font-semibold text-gray-700 mb-1">Description</label>
                      <textarea
                        value={trialPromoForm.description}
                        onChange={(e) => setTrialPromoForm({ ...trialPromoForm, description: e.target.value })}
                        placeholder="Message promotionnel affiché aux familles"
                        className="w-full px-3 py-2 border border-gray-300 rounded-lg focus:ring-2 focus:ring-purple-500 focus:border-transparent"
                        rows={3}
                        disabled={!trialPromoForm.active}
                      ></textarea>
                    </div>

                    <div className="grid grid-cols-1 md:grid-cols-3 gap-3">
                      <div>
                        <label className="block text-sm font-semibold text-gray-700 mb-1">Durée</label>
                        <input
                          type="number"
                          min={1}
                          value={trialPromoForm.days}
                          onChange={(e) => setTrialPromoForm({ ...trialPromoForm, days: Number(e.target.value) })}
                          className="w-full px-3 py-2 border border-gray-300 rounded-lg focus:ring-2 focus:ring-purple-500 focus:border-transparent"
                          disabled={!trialPromoForm.active}
                        />
                      </div>
                      <div>
                        <label className="block text-sm font-semibold text-gray-700 mb-1">Début</label>
                        <input
                          type="date"
                          value={trialPromoForm.startDate}
                          onChange={(e) => setTrialPromoForm({ ...trialPromoForm, startDate: e.target.value })}
                          className="w-full px-3 py-2 border border-gray-300 rounded-lg focus:ring-2 focus:ring-purple-500 focus:border-transparent"
                          disabled={!trialPromoForm.active}
                        />
                      </div>
                      <div>
                        <label className="block text-sm font-semibold text-gray-700 mb-1">Fin</label>
                        <input
                          type="date"
                          value={trialPromoForm.endDate}
                          onChange={(e) => setTrialPromoForm({ ...trialPromoForm, endDate: e.target.value })}
                          className="w-full px-3 py-2 border border-gray-300 rounded-lg focus:ring-2 focus:ring-purple-500 focus:border-transparent"
                          disabled={!trialPromoForm.active}
                        />
                      </div>
                    </div>
                  </div>
                </div>
              </div>

              <div className="flex justify-end">
                <button
                  onClick={handleSaveTrialSettings}
                  disabled={loading}
                  className="px-5 py-2 bg-purple-600 text-white rounded-lg hover:bg-purple-700 transition disabled:opacity-50 flex items-center gap-2"
                >
                  <Save size={18} />
                  Sauvegarder les paramètres
                </button>
              </div>
            </div>

            <div className="bg-white rounded-2xl p-6 space-y-6">
              <div className="flex items-center gap-3">
                <Tag className="text-green-500" size={24} />
                <div>
                  <h3 className="text-xl font-bold text-gray-800">Codes promo</h3>
                  <p className="text-sm text-gray-600">
                    Créez et gérez des codes offrant des mois gratuits supplémentaires.
                  </p>
                </div>
              </div>

              <div className="grid grid-cols-1 lg:grid-cols-3 gap-4">
                <div className="lg:col-span-1 p-4 bg-gray-50 rounded-xl space-y-3">
                  <h4 className="font-semibold text-gray-800">Nouveau code</h4>
                  <div className="space-y-3">
                    <div>
                      <label className="block text-xs font-semibold text-gray-600 mb-1">Code</label>
                      <input
                        type="text"
                        value={promoForm.code}
                        onChange={(e) => setPromoForm({ ...promoForm, code: e.target.value.toUpperCase() })}
                        className="w-full px-3 py-2 border border-gray-300 rounded-lg focus:ring-2 focus:ring-green-500 focus:border-transparent uppercase"
                        placeholder="EX: BIENVENUE"
                      />
                    </div>
                    <div>
                      <label className="block text-xs font-semibold text-gray-600 mb-1">Description</label>
                      <textarea
                        value={promoForm.description}
                        onChange={(e) => setPromoForm({ ...promoForm, description: e.target.value })}
                        rows={3}
                        className="w-full px-3 py-2 border border-gray-300 rounded-lg focus:ring-2 focus:ring-green-500 focus:border-transparent"
                        placeholder="Message qui sera montré aux parents"
                      ></textarea>
                    </div>
                    <div className="grid grid-cols-2 gap-3">
                      <div>
                        <label className="block text-xs font-semibold text-gray-600 mb-1">Mois offerts</label>
                        <input
                          type="number"
                          min={0}
                          value={promoForm.freeMonths}
                          onChange={(e) => setPromoForm({ ...promoForm, freeMonths: Number(e.target.value) })}
                          className="w-full px-3 py-2 border border-gray-300 rounded-lg focus:ring-2 focus:ring-green-500 focus:border-transparent"
                        />
                      </div>
                      <div>
                        <label className="block text-xs font-semibold text-gray-600 mb-1">Utilisations max.</label>
                        <input
                          type="number"
                          min={1}
                          value={promoForm.maxUses}
                          onChange={(e) => setPromoForm({ ...promoForm, maxUses: e.target.value })}
                          className="w-full px-3 py-2 border border-gray-300 rounded-lg focus:ring-2 focus:ring-green-500 focus:border-transparent"
                          placeholder="Illimité"
                        />
                      </div>
                    </div>
                    <div className="grid grid-cols-2 gap-3">
                      <div>
                        <label className="block text-xs font-semibold text-gray-600 mb-1">Début</label>
                        <input
                          type="date"
                          value={promoForm.validFrom}
                          onChange={(e) => setPromoForm({ ...promoForm, validFrom: e.target.value })}
                          className="w-full px-3 py-2 border border-gray-300 rounded-lg focus:ring-2 focus:ring-green-500 focus:border-transparent"
                        />
                      </div>
                      <div>
                        <label className="block text-xs font-semibold text-gray-600 mb-1">Fin</label>
                        <input
                          type="date"
                          value={promoForm.validUntil}
                          onChange={(e) => setPromoForm({ ...promoForm, validUntil: e.target.value })}
                          className="w-full px-3 py-2 border border-gray-300 rounded-lg focus:ring-2 focus:ring-green-500 focus:border-transparent"
                        />
                      </div>
                    </div>
                    <label className="flex items-center gap-2 text-sm text-gray-700">
                      <input
                        type="checkbox"
                        checked={promoForm.active}
                        onChange={(e) => setPromoForm({ ...promoForm, active: e.target.checked })}
                        className="w-4 h-4 rounded border-gray-300 text-green-600 focus:ring-green-500"
                      />
                      Activer immédiatement
                    </label>
                    <button
                      onClick={handleCreatePromoCode}
                      disabled={loading}
                      className="w-full px-4 py-2 bg-green-600 text-white rounded-lg hover:bg-green-700 transition disabled:opacity-50 flex items-center justify-center gap-2"
                    >
                      <Plus size={18} />
                      Créer le code
                    </button>
                  </div>
                </div>

                <div className="lg:col-span-2 space-y-4">
                  {promoCodes.length === 0 ? (
                    <div className="h-full flex items-center justify-center border-2 border-dashed border-gray-200 rounded-xl p-8 text-center text-gray-500">
                      Aucun code promo pour le moment
                    </div>
                  ) : (
                    <div className="space-y-3">
                      {promoCodes.map(code => {
                        const now = new Date();
                        const validUntil = code.valid_until ? new Date(code.valid_until) : null;
                        const expired = validUntil ? validUntil < now : false;

                        return (
                          <div key={code.code} className="border border-gray-200 rounded-xl p-4 flex flex-col md:flex-row md:items-center md:justify-between gap-4">
                            <div className="space-y-1">
                              <div className="flex items-center gap-2">
                                <span className="font-bold text-lg tracking-wide uppercase">{code.code}</span>
                                <span className={`px-2 py-1 text-xs rounded-full ${code.active && !expired ? 'bg-green-100 text-green-700' : 'bg-gray-100 text-gray-600'}`}>
                                  {code.active && !expired ? 'Actif' : expired ? 'Expiré' : 'Inactif'}
                                </span>
                              </div>
                              <p className="text-sm text-gray-600">{code.description}</p>
                              <div className="text-xs text-gray-500 flex flex-wrap gap-3">
                                <span>{code.free_months} mois offerts</span>
                                <span>
                                  Utilisations : {code.current_uses}
                                  {code.max_uses ? ` / ${code.max_uses}` : ' (illimité)'}
                                </span>
                                <span>
                                  Valide du {new Date(code.valid_from).toLocaleDateString('fr-FR')}
                                  {code.valid_until ? ` au ${new Date(code.valid_until).toLocaleDateString('fr-FR')}` : ''}
                                </span>
                              </div>
                            </div>

                            <div className="flex items-center gap-2">
                              <button
                                onClick={() => handleUpdatePromoCode(code.code, { active: !code.active })}
                                disabled={loading}
                                className={`px-3 py-2 rounded-lg text-sm font-semibold transition ${code.active ? 'bg-yellow-100 text-yellow-700 hover:bg-yellow-200' : 'bg-green-100 text-green-700 hover:bg-green-200'}`}
                              >
                                {code.active ? 'Désactiver' : 'Activer'}
                              </button>
                              <button
                                onClick={() =>
                                  showConfirm(
                                    'Supprimer le code promo',
                                    `Voulez-vous vraiment supprimer le code ${code.code} ?`,
                                    () => handleDeletePromoCode(code.code),
                                    'danger'
                                  )
                                }
                                disabled={loading}
                                className="px-3 py-2 rounded-lg text-sm font-semibold bg-red-100 text-red-700 hover:bg-red-200 transition"
                              >
                                Supprimer
                              </button>
                            </div>
                          </div>
                        );
                      })}
                    </div>
                  )}
                </div>
              </div>
            </div>
          </div>
        )}

        {currentView === 'settings' && (
          <div className="space-y-6">
            <div className="bg-white rounded-2xl p-6 space-y-4">
              <h3 className="text-xl font-bold text-gray-800 mb-4">Paramètres Généraux</h3>

              <div className="space-y-4">
                <div className="flex items-center justify-between p-4 bg-gray-50 rounded-lg">
                  <div>
                    <h4 className="font-semibold text-gray-800">Mode Hors-ligne</h4>
                    <p className="text-sm text-gray-600">
                      Désactive la génération de contenu par IA. Utile pour travailler sans connexion ou économiser les appels API.
                    </p>
                  </div>
                  <label className="relative inline-flex items-center cursor-pointer">
                    <input
                      type="checkbox"
                      checked={offlineMode}
                      onChange={(e) => setOfflineMode(e.target.checked)}
                      className="sr-only peer"
                    />
                    <div className="w-11 h-6 bg-gray-200 peer-focus:outline-none peer-focus:ring-4 peer-focus:ring-blue-300 rounded-full peer peer-checked:after:translate-x-full peer-checked:after:border-white after:content-[''] after:absolute after:top-[2px] after:left-[2px] after:bg-white after:border-gray-300 after:border after:rounded-full after:h-5 after:w-5 after:transition-all peer-checked:bg-blue-600"></div>
                  </label>
                </div>

                <div className="p-4 bg-blue-50 rounded-lg">
                  <h4 className="font-semibold text-gray-800 mb-2">Configuration OpenAI</h4>
                  <p className="text-sm text-gray-600 mb-2">
                    La clé API OpenAI est configurée automatiquement dans les variables d'environnement de Supabase.
                  </p>
                  <p className="text-sm text-gray-600">
                    Si vous rencontrez des erreurs, vérifiez que la variable <code className="bg-white px-1 rounded">OPENAI_API_KEY</code> est bien définie.
                  </p>
                </div>

                <div className="p-4 bg-gray-50 rounded-lg">
                  <h4 className="font-semibold text-gray-800 mb-2">État du Service IA</h4>
                  <div className="flex items-center gap-2">
                    <div className={`w-3 h-3 rounded-full ${offlineMode ? 'bg-gray-400' : 'bg-green-500'}`}></div>
                    <span className="text-sm text-gray-600">
                      {offlineMode ? 'Mode hors-ligne activé' : 'Service IA disponible'}
                    </span>
                  </div>
                </div>
              </div>
            </div>

            <div className="bg-white rounded-2xl p-6 space-y-4">
              <h3 className="text-xl font-bold text-gray-800 mb-4">Personnalisation</h3>

              <div className="space-y-4">
                <div className="p-4 bg-gray-50 rounded-lg">
                  <h4 className="font-semibold text-gray-800 mb-2">Logo de l'application</h4>
                  <p className="text-sm text-gray-600 mb-4">
                    Par défaut, un logo avec la lettre "P" est affiché. Vous pouvez uploader un logo personnalisé.
                  </p>
                  <div className="flex items-center gap-4">
                    <input
                      type="text"
                      placeholder="URL du logo personnalisé"
                      className="flex-1 px-4 py-2 border border-gray-300 rounded-lg focus:ring-2 focus:ring-blue-500 focus:border-transparent"
                      id="logoUrl"
                      defaultValue={appSettings?.logo_url || ''}
                    />
                    <button
                      onClick={async () => {
                        const url = (document.getElementById('logoUrl') as HTMLInputElement).value;
                        const settingsId = appSettings?.id ?? '00000000-0000-0000-0000-000000000001';

                        const { error } = await supabase
                          .from('app_settings')
                          .upsert({
                            id: settingsId,
                            logo_url: url || null,
                            updated_at: new Date().toISOString()
                          }, { onConflict: 'id' });

                        if (error) {
                          alert('Erreur lors de la mise à jour du logo');
                        } else {
                          alert('Logo mis à jour avec succès');
                          window.location.reload();
                        }
                      }}
                      className="px-4 py-2 bg-blue-600 text-white rounded-lg hover:bg-blue-700 transition flex items-center gap-2"
                    >
                      <Save size={16} />
                      Enregistrer
                    </button>
                  </div>
                  <p className="text-xs text-gray-500 mt-2">
                    Laissez vide pour utiliser le logo par défaut. Format recommandé: PNG ou SVG, 40x40px minimum.
                  </p>
                </div>

                <div className="p-4 bg-gray-50 rounded-lg">
                  <h4 className="font-semibold text-gray-800 mb-2">Nom de l'application</h4>
                  <div className="flex items-center gap-4">
                    <input
                      type="text"
                      placeholder="Nom de l'application"
                      defaultValue={appSettings?.app_name || 'PioPi'}
                      className="flex-1 px-4 py-2 border border-gray-300 rounded-lg focus:ring-2 focus:ring-blue-500 focus:border-transparent"
                      id="appName"
                    />
                    <button
                      onClick={async () => {
                        const name = (document.getElementById('appName') as HTMLInputElement).value;
                        const settingsId = appSettings?.id ?? '00000000-0000-0000-0000-000000000001';

                        const { error } = await supabase
                          .from('app_settings')
                          .upsert({
                            id: settingsId,
                            app_name: name,
                            updated_at: new Date().toISOString()
                          }, { onConflict: 'id' });

                        if (error) {
                          alert('Erreur lors de la mise à jour du nom');
                        } else {
                          alert('Nom mis à jour avec succès');
                        }
                      }}
                      className="px-4 py-2 bg-blue-600 text-white rounded-lg hover:bg-blue-700 transition flex items-center gap-2"
                    >
                      <Save size={16} />
                      Enregistrer
                    </button>
                  </div>
                </div>

                <div className="p-4 bg-gray-50 rounded-lg">
                  <h4 className="font-semibold text-gray-800 mb-2">Email de support</h4>
                  <div className="flex items-center gap-4">
                    <input
                      type="email"
                      placeholder="Email de support"
                      defaultValue={appSettings?.support_email || 'support@piopi.com'}
                      className="flex-1 px-4 py-2 border border-gray-300 rounded-lg focus:ring-2 focus:ring-blue-500 focus:border-transparent"
                      id="supportEmail"
                    />
                    <button
                      onClick={async () => {
                        const email = (document.getElementById('supportEmail') as HTMLInputElement).value;
                        const settingsId = appSettings?.id ?? '00000000-0000-0000-0000-000000000001';

                        const { error } = await supabase
                          .from('app_settings')
                          .upsert({
                            id: settingsId,
                            support_email: email,
                            updated_at: new Date().toISOString()
                          }, { onConflict: 'id' });

                        if (error) {
                          alert('Erreur lors de la mise à jour de l\'email');
                        } else {
                          alert('Email mis à jour avec succès');
                        }
                      }}
                      className="px-4 py-2 bg-blue-600 text-white rounded-lg hover:bg-blue-700 transition flex items-center gap-2"
                    >
                      <Save size={16} />
                      Enregistrer
                    </button>
                  </div>
                </div>
              </div>
            </div>

            <div className="bg-red-50 border-2 border-red-200 rounded-2xl p-6 space-y-4">
              <h3 className="text-xl font-bold text-red-800 mb-4">Zone Dangereuse</h3>

              <div className="space-y-3">
                <div className="flex items-center justify-between p-4 bg-white rounded-lg border border-red-200">
                  <div>
                    <h4 className="font-semibold text-red-800">Régénérer TOUT (Matières, Leçons, Quiz)</h4>
                    <p className="text-sm text-red-600">
                      Supprime TOUTES les matières, TOUS les leçons et TOUS les quiz de TOUS les niveaux pour permettre une régénération complète
                    </p>
                  </div>
                  <button
                    onClick={handleRegenerateAllSubjects}
                    disabled={loading}
                    className="px-4 py-2 bg-orange-600 text-white rounded-lg hover:bg-orange-700 transition disabled:opacity-50 flex items-center gap-2 font-bold"
                  >
                    <Sparkles size={16} />
                    TOUT RÉGÉNÉRER
                  </button>
                </div>

                <div className="flex items-center justify-between p-4 bg-white rounded-lg border border-red-200">
                  <div>
                    <h4 className="font-semibold text-red-800">Supprimer TOUTES les données</h4>
                    <p className="text-sm text-red-600">
                      Supprime définitivement toutes les matières, leçons et activités. Action irréversible !
                    </p>
                  </div>
                  <button
                    onClick={handleResetAll}
                    disabled={loading}
                    className="px-4 py-2 bg-red-600 text-white rounded-lg hover:bg-red-700 transition disabled:opacity-50 flex items-center gap-2 font-bold"
                  >
                    <Trash2 size={16} />
                    TOUT SUPPRIMER
                  </button>
                </div>
              </div>
            </div>
          </div>
        )}

      {isGenerating && (
        <GenerationProgress
          message={generationMessage}
          progress={generationProgress}
          onClose={handleCloseGeneration}
        />
      )}

      {selectedChapterView && (
        <div className="fixed inset-0 bg-black/60 flex items-center justify-center z-50 p-4">
          <div className="bg-white rounded-3xl shadow-2xl max-w-4xl w-full max-h-[90vh] overflow-hidden">
            <div className="bg-gradient-to-r from-purple-500 to-pink-500 p-6 text-white">
              <div className="flex items-center justify-between">
                <div>
                  <h2 className="text-3xl font-bold">
                    {chapters.find(c => c.id === selectedChapterView)?.title}
                  </h2>
                  <p className="text-purple-100 mt-1">
                    {chapters.find(c => c.id === selectedChapterView)?.description}
                  </p>
                </div>
                <button
                  onClick={() => {
                    setSelectedChapterView(null);
                    setSelectedQuizzes([]);
                  }}
                  className="p-2 hover:bg-white/20 rounded-lg transition"
                >
                  <X size={28} />
                </button>
              </div>
            </div>

            <div className="p-6 overflow-y-auto max-h-[calc(90vh-120px)]">
              <div className="flex items-center justify-between mb-4">
                <h3 className="text-xl font-bold text-gray-800 flex items-center gap-2">
                  <Settings className="text-purple-500" />
                  Quiz ({activities.filter(a => a.chapter_id === selectedChapterView && a.type === 'quiz').length})
                </h3>
                <div className="flex items-center gap-3">
                  {activities.filter(a => a.chapter_id === selectedChapterView && a.type === 'quiz').length > 0 && (
                    <label className="flex items-center gap-2 cursor-pointer">
                      <input
                        type="checkbox"
                        checked={
                          activities.filter(a => a.chapter_id === selectedChapterView && a.type === 'quiz').length > 0 &&
                          activities.filter(a => a.chapter_id === selectedChapterView && a.type === 'quiz').every(q => selectedQuizzes.includes(q.id))
                        }
                        onChange={(e) => {
                          const chapterQuizzes = activities.filter(a => a.chapter_id === selectedChapterView && a.type === 'quiz');
                          if (e.target.checked) {
                            setSelectedQuizzes([...new Set([...selectedQuizzes, ...chapterQuizzes.map(q => q.id)])]);
                          } else {
                            setSelectedQuizzes(selectedQuizzes.filter(id => !chapterQuizzes.find(q => q.id === id)));
                          }
                        }}
                        className="w-5 h-5 rounded border-gray-300 text-purple-600 focus:ring-purple-500"
                      />
                      <span className="text-sm font-semibold text-gray-700">Tout sélectionner</span>
                    </label>
                  )}
                  {selectedQuizzes.length > 0 && (
                    <button
                      onClick={async () => {
                        if (await customConfirm(`Supprimer ${selectedQuizzes.length} quiz ?`)) {
                          setLoading(true);
                          await supabase.from('activities').delete().in('id', selectedQuizzes);
                          setSelectedQuizzes([]);
                          setMessage(`${selectedQuizzes.length} quiz supprimé(s)`);
                          await loadData();
                          setLoading(false);
                        }
                      }}
                      disabled={loading}
                      className="flex items-center gap-2 px-4 py-2 bg-red-500 text-white rounded-lg hover:bg-red-600 transition disabled:opacity-50"
                    >
                      <Trash2 size={16} />
                      Supprimer ({selectedQuizzes.length})
                    </button>
                  )}
                </div>
              </div>

              <div className="space-y-3">
                {activities.filter(a => a.chapter_id === selectedChapterView && a.type === 'quiz').length === 0 ? (
                  <div className="text-center py-12">
                    <Settings className="mx-auto text-gray-300 mb-4" size={64} />
                    <p className="text-gray-500 text-lg">Aucun quiz disponible</p>
                  </div>
                ) : (
                  activities.filter(a => a.chapter_id === selectedChapterView && a.type === 'quiz').map((quiz, index) => {
                    const isSelected = selectedQuizzes.includes(quiz.id);
                    const questionCount = quiz.content?.questions?.length || 0;
                    return (
                      <div
                        key={quiz.id}
                        className={`rounded-xl p-5 border-2 transition ${
                          isSelected
                            ? 'bg-purple-100 border-purple-500'
                            : 'bg-gradient-to-r from-purple-50 to-pink-50 border-purple-200'
                        }`}
                      >
                        <div className="flex items-start gap-3">
                          <input
                            type="checkbox"
                            checked={isSelected}
                            onChange={(e) => {
                              if (e.target.checked) {
                                setSelectedQuizzes([...selectedQuizzes, quiz.id]);
                              } else {
                                setSelectedQuizzes(selectedQuizzes.filter(id => id !== quiz.id));
                              }
                            }}
                            className="mt-1 w-5 h-5 rounded border-gray-300 text-purple-600 focus:ring-purple-500"
                          />
                          <div className="flex-1">
                            <div className="flex items-center gap-3 mb-2">
                              <span className="flex items-center justify-center w-8 h-8 bg-purple-500 text-white font-bold rounded-full text-sm">
                                {index + 1}
                              </span>
                              <h4 className="text-lg font-bold text-gray-800">{quiz.title}</h4>
                            </div>
                            <div className="flex items-center gap-4 ml-11">
                              <span className="text-xs bg-blue-100 text-blue-800 px-3 py-1 rounded-full font-semibold">
                                {questionCount} questions
                              </span>
                              <span className="text-xs bg-orange-100 text-orange-800 px-3 py-1 rounded-full font-semibold">
                                Difficulté: {quiz.difficulty}/5
                              </span>
                              <span className="text-xs bg-green-100 text-green-800 px-3 py-1 rounded-full font-semibold">
                                {quiz.points} points
                              </span>
                            </div>
                          </div>
                        </div>
                      </div>
                    );
                  })
                )}
              </div>
            </div>
          </div>
        </div>
      )}

      {selectedSubjectView && (
        <div className="fixed inset-0 bg-black/60 flex items-center justify-center z-50 p-4">
          <div className="bg-white rounded-3xl shadow-2xl max-w-4xl w-full max-h-[90vh] overflow-hidden">
            <div className="bg-gradient-to-r from-blue-500 to-purple-500 p-6 text-white">
              <div className="flex items-center justify-between">
                <div>
                  <h2 className="text-3xl font-bold">
                    {subjects.find(s => s.id === selectedSubjectView)?.name}
                  </h2>
                  <p className="text-blue-100 mt-1">
                    {subjects.find(s => s.id === selectedSubjectView)?.description}
                  </p>
                </div>
                <button
                  onClick={() => {
                    setSelectedSubjectView(null);
                    setSelectedChapters([]);
                  }}
                  className="p-2 hover:bg-white/20 rounded-lg transition"
                >
                  <X size={28} />
                </button>
              </div>
            </div>

            <div className="p-6 overflow-y-auto max-h-[calc(90vh-120px)]">
              <div className="flex items-center justify-between mb-4">
                <h3 className="text-xl font-bold text-gray-800 flex items-center gap-2">
                  <FileText className="text-green-500" />
                  Leçons ({chapters.filter(c => c.subject_id === selectedSubjectView).length})
                </h3>
                <div className="flex items-center gap-3">
                  {chapters.filter(c => c.subject_id === selectedSubjectView).length > 0 && (
                    <label className="flex items-center gap-2 cursor-pointer">
                      <input
                        type="checkbox"
                        checked={
                          chapters.filter(c => c.subject_id === selectedSubjectView).length > 0 &&
                          chapters.filter(c => c.subject_id === selectedSubjectView).every(c => selectedChapters.includes(c.id))
                        }
                        onChange={(e) => {
                          const subjectChapters = chapters.filter(c => c.subject_id === selectedSubjectView);
                          if (e.target.checked) {
                            setSelectedChapters([...new Set([...selectedChapters, ...subjectChapters.map(c => c.id)])]);
                          } else {
                            setSelectedChapters(selectedChapters.filter(id => !subjectChapters.find(c => c.id === id)));
                          }
                        }}
                        className="w-5 h-5 rounded border-gray-300 text-green-600 focus:ring-green-500"
                      />
                      <span className="text-sm font-semibold text-gray-700">Tout sélectionner</span>
                    </label>
                  )}
                  {selectedChapters.length > 0 && (
                    <button
                      onClick={async () => {
                        if (await customConfirm(`Supprimer ${selectedChapters.length} leçon(s) et leurs quiz ?`)) {
                          setLoading(true);
                          // Supprimer les quiz des leçons
                          await supabase.from('activities').delete().in('chapter_id', selectedChapters);
                          // Supprimer les leçons
                          await supabase.from('chapters').delete().in('id', selectedChapters);
                          setSelectedChapters([]);
                          setMessage(`${selectedChapters.length} leçon(s) supprimé(s)`);
                          await loadData();
                          setLoading(false);
                        }
                      }}
                      disabled={loading}
                      className="flex items-center gap-2 px-4 py-2 bg-red-500 text-white rounded-lg hover:bg-red-600 transition disabled:opacity-50"
                    >
                      <Trash2 size={16} />
                      Supprimer ({selectedChapters.length})
                    </button>
                  )}
                </div>
              </div>

              <div className="space-y-3">
                {chapters.filter(c => c.subject_id === selectedSubjectView).length === 0 ? (
                  <div className="text-center py-12">
                    <FileText className="mx-auto text-gray-300 mb-4" size={64} />
                    <p className="text-gray-500 text-lg">Aucun leçon disponible</p>
                  </div>
                ) : (
                  chapters.filter(c => c.subject_id === selectedSubjectView).map((chapter, index) => {
                    const chapterQuizzes = activities.filter(a => a.chapter_id === chapter.id && a.type === 'quiz');
                    const isSelected = selectedChapters.includes(chapter.id);
                    return (
                      <div
                        key={chapter.id}
                        className={`rounded-xl p-5 border-2 transition ${
                          isSelected
                            ? 'bg-green-100 border-green-500'
                            : 'bg-gradient-to-r from-green-50 to-teal-50 border-green-200'
                        }`}
                      >
                        <div className="flex items-start gap-3">
                          <input
                            type="checkbox"
                            checked={isSelected}
                            onChange={(e) => {
                              if (e.target.checked) {
                                setSelectedChapters([...selectedChapters, chapter.id]);
                              } else {
                                setSelectedChapters(selectedChapters.filter(id => id !== chapter.id));
                              }
                            }}
                            className="mt-1 w-5 h-5 rounded border-gray-300 text-green-600 focus:ring-green-500"
                          />
                          <div
                            className="flex-1 cursor-pointer"
                            onClick={() => setSelectedChapterView(chapter.id)}
                          >
                            <div className="flex items-center gap-3 mb-2">
                              <span className="flex items-center justify-center w-8 h-8 bg-green-500 text-white font-bold rounded-full text-sm">
                                {index + 1}
                              </span>
                              <h4 className="text-lg font-bold text-gray-800">{chapter.title}</h4>
                            </div>
                            <p className="text-gray-600 ml-11">{chapter.description}</p>
                            <div className="flex items-center gap-4 ml-11 mt-3">
                              <span className="text-xs bg-purple-100 text-purple-800 px-3 py-1 rounded-full font-semibold">
                                {chapterQuizzes.length} quiz
                              </span>
                              <span className="text-xs text-gray-500">
                                Niveau: {chapter.grade_level}
                              </span>
                            </div>
                          </div>
                        </div>
                      </div>
                    );
                  })
                )}
              </div>
            </div>
          </div>
        </div>
      )}

      <ConfirmDialog
        isOpen={confirmDialog.isOpen}
        title={confirmDialog.title}
        message={confirmDialog.message}
        variant={confirmDialog.variant}
        onConfirm={confirmDialog.onConfirm}
        onCancel={() => setConfirmDialog({ ...confirmDialog, isOpen: false })}
      />

      {editingQuizId && (
        <QuizEditor
          activityId={editingQuizId}
          onClose={() => setEditingQuizId(null)}
          onSave={async () => {
            setMessage('Quiz mis à jour avec succès');
            await loadData();
          }}
        />
      )}
    </div>
  );
}<|MERGE_RESOLUTION|>--- conflicted
+++ resolved
@@ -684,7 +684,6 @@
 
     setLoading(true);
     try {
-<<<<<<< HEAD
       const {
         data: { session },
       } = await supabase.auth.getSession();
@@ -716,25 +715,6 @@
           body: JSON.stringify(payload),
         }
       );
-=======
-      const settingsId = appSettings?.id ?? '00000000-0000-0000-0000-000000000001';
-
-      const updates: Partial<AppSettings> & { id: string; updated_at: string; default_trial_days: number } = {
-        id: settingsId,
-        default_trial_days: Math.round(defaultTrialDays),
-        trial_promo_active: trialPromoForm.active,
-        trial_promo_days: trialPromoForm.active ? Math.round(trialPromoForm.days) : null,
-        trial_promo_name: trialPromoForm.active ? (trialPromoForm.name.trim() || null) : null,
-        trial_promo_description: trialPromoForm.active ? (trialPromoForm.description.trim() || null) : null,
-        trial_promo_starts_at: trialPromoForm.active ? parseDateInput(trialPromoForm.startDate) : null,
-        trial_promo_ends_at: trialPromoForm.active ? parseDateInput(trialPromoForm.endDate, true) : null,
-        updated_at: new Date().toISOString(),
-      };
-
-      const { error } = await supabase
-        .from('app_settings')
-        .upsert(updates, { onConflict: 'id' });
->>>>>>> f33436ff
 
       if (!response.ok) {
         let errorMessage = 'Mise à jour impossible';
