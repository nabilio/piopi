--- conflicted
+++ resolved
@@ -452,11 +452,7 @@
     validUntil: '',
     active: true,
   });
-<<<<<<< HEAD
   const [subscriptionModal, setSubscriptionModal] = useState<SubscriptionModalState>(() => createInitialSubscriptionModal());
-=======
-  const [subscriptionModal, setSubscriptionModal] = useState<SubscriptionModalState>(INITIAL_SUBSCRIPTION_MODAL);
->>>>>>> 001ef82c
 
   useEffect(() => {
     loadData();
@@ -1249,11 +1245,7 @@
 
   async function openSubscriptionModal(user: Profile) {
     setSubscriptionModal({
-<<<<<<< HEAD
       ...createInitialSubscriptionModal(),
-=======
-      ...INITIAL_SUBSCRIPTION_MODAL,
->>>>>>> 001ef82c
       isOpen: true,
       loading: true,
       user,
@@ -1292,11 +1284,7 @@
   }
 
   function closeSubscriptionModal() {
-<<<<<<< HEAD
     setSubscriptionModal(createInitialSubscriptionModal());
-=======
-    setSubscriptionModal(INITIAL_SUBSCRIPTION_MODAL);
->>>>>>> 001ef82c
   }
 
   async function handleSaveSubscription() {
@@ -4019,11 +4007,7 @@
                       onChange={(e) => setSubscriptionModal(prev => ({ ...prev, planType: e.target.value }))}
                       className="w-full px-4 py-2 rounded-lg border-2 border-gray-200 focus:border-blue-400 focus:outline-none"
                     >
-<<<<<<< HEAD
                       {SUBSCRIPTION_PLAN_OPTIONS.map(option => (
-=======
-                      {ADMIN_PLAN_OPTIONS.map(option => (
->>>>>>> 001ef82c
                         <option key={option.value} value={option.value}>
                           {option.label}
                         </option>
