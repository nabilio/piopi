--- conflicted
+++ resolved
@@ -425,28 +425,16 @@
       let subscriptionRecord: SubscriptionRecord | null = null;
       let subscriptionKey: 'user_id' | 'parent_id' = 'user_id';
       const subscriptionLookupErrors: unknown[] = [];
-<<<<<<< HEAD
-=======
-      let shouldAttemptLegacyLookup = false;
-
->>>>>>> ed72f2e8
       const { data, error } = await supabase
         .from('subscriptions')
         .select<SubscriptionRecord>('id, trial_end_date')
         .eq('user_id', user.id)
         .maybeSingle();
 
-<<<<<<< HEAD
       const shouldAttemptLegacyLookup = error ? shouldAttemptLegacySubscriptionLookup(error) : false;
 
       if (error) {
         if (!shouldAttemptLegacyLookup) {
-=======
-      if (error) {
-        if (isMissingColumnError(error)) {
-          shouldAttemptLegacyLookup = true;
-        } else {
->>>>>>> ed72f2e8
           subscriptionLookupErrors.push(error);
         }
       } else if (data) {
@@ -461,7 +449,6 @@
           .maybeSingle();
 
         if (legacyError) {
-<<<<<<< HEAD
           recordLegacySubscriptionLookupFailure(legacyError);
           if (!isMissingColumnError(legacyError)) {
             subscriptionLookupErrors.push(legacyError);
@@ -498,14 +485,6 @@
           }
         } catch (creationError) {
           subscriptionLookupErrors.push(creationError);
-=======
-          if (!isMissingColumnError(legacyError)) {
-            subscriptionLookupErrors.push(legacyError);
-          }
-        } else if (legacyData) {
-          subscriptionRecord = legacyData;
-          subscriptionKey = 'parent_id';
->>>>>>> ed72f2e8
         }
       }
 
