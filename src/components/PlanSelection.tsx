--- conflicted
+++ resolved
@@ -1,8 +1,4 @@
-<<<<<<< HEAD
 import { useEffect, useMemo, useState } from 'react';
-=======
-import { useMemo, useState } from 'react';
->>>>>>> ef9d8521
 import { Check, ArrowRight, Users, Tag, Info, Sparkles, Calendar } from 'lucide-react';
 import { supabase } from '../lib/supabase';
 import { useTrialConfig, formatTrialDuration } from '../hooks/useTrialConfig';
@@ -43,17 +39,12 @@
   const [error, setError] = useState('');
   const [promoValidation, setPromoValidation] = useState<{ valid: boolean; message?: string; free_months?: number } | null>(null);
   const [validatingPromo, setValidatingPromo] = useState(false);
-<<<<<<< HEAD
   const [trialConfig, setTrialConfig] = useState<TrialConfig | null>(null);
-=======
-  const { baseTrialDays, formattedBaseTrial, promoHeadline: trialHeadline, activeDescription } = useTrialConfig();
->>>>>>> ef9d8521
 
   const selectedPlan = PRICING_PLANS.find(p => p.children === selectedChildren) || PRICING_PLANS[0];
   const price = billingPeriod === 'monthly' ? selectedPlan.monthlyPrice : selectedPlan.yearlyPrice;
   const pricePerChild = price / selectedChildren;
 
-<<<<<<< HEAD
   useEffect(() => {
     async function fetchTrialSettings() {
       try {
@@ -113,23 +104,17 @@
     return trialConfig.active ? trialConfig.days : trialConfig.defaultDays;
   }, [trialConfig]);
 
-=======
->>>>>>> ef9d8521
   const promoExtraDays = useMemo(() => {
     if (!promoValidation?.valid) return 0;
     return (promoValidation.free_months || 0) * 30;
   }, [promoValidation]);
 
   const totalTrialDays = baseTrialDays + promoExtraDays;
-<<<<<<< HEAD
   const formattedBaseTrial = formatTrialDuration(baseTrialDays);
   const formattedTotalTrial = formatTrialDuration(totalTrialDays);
   const trialHeadline = trialConfig?.active && trialConfig.name
     ? trialConfig.name
     : `${formattedBaseTrial} d'essai gratuit`;
-=======
-  const formattedTotalTrial = formatTrialDuration(totalTrialDays);
->>>>>>> ef9d8521
   const summaryTrialLabel = promoValidation?.valid ? formattedTotalTrial : formattedBaseTrial;
   const firstChargeDate = useMemo(() => {
     const date = new Date();
@@ -256,13 +241,8 @@
           <p className="text-xl text-gray-600 mb-2">
             Commencez avec <span className="font-bold text-green-600">{trialHeadline}</span>
           </p>
-<<<<<<< HEAD
           {trialConfig?.active && trialConfig.description && (
             <p className="text-base text-gray-500 mb-1">{trialConfig.description}</p>
-=======
-          {activeDescription && (
-            <p className="text-base text-gray-500 mb-1">{activeDescription}</p>
->>>>>>> ef9d8521
           )}
           <p className="text-base text-gray-500">
             Annulez à tout moment sans engagement • Aucun paiement pendant l'essai
