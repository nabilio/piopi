import { useEffect, useState, type ReactNode } from 'react';
<<<<<<< HEAD
import { BookOpen, Trophy, Plus, Sword, Swords, User, Book, Sparkles, Bot, BookPlus, Palette, Share2 } from 'lucide-react';
=======
import { Rocket, Star, BookOpen, Trophy, UserPlus, Plus, ArrowLeft, ArrowRight, Sword, Swords, User, Book, Sparkles, Bot, BookPlus, Palette, Share2 } from 'lucide-react';
>>>>>>> 51162f62
import { supabase, Subject, Profile } from '../lib/supabase';
import { SubjectCard } from './SubjectCard';
import { useAuth } from '../contexts/AuthContext';
import { useGamification } from '../hooks/useGamification';
import { useBirthdayCompletion } from '../hooks/useBirthdayCompletion';
import { AvatarDisplay } from './AvatarDisplay';
import { BattleSetup } from './BattleSetup';
import { BattleHub } from './BattleHub';
import { Logo } from './Logo';
import { StoriesLibrary } from './StoriesLibrary';
import { CustomLessonsChild } from './CustomLessonsChild';
import { BirthdayNotificationCard } from './BirthdayNotificationCard';
import { ChildBirthdayModal } from './ChildBirthdayModal';

type HomePageProps = {
  onSubjectSelect: (subject: Subject) => void;
  onCoachClick: () => void;
  onProfileClick?: (profileId: string) => void;
  onAvatarClick?: () => void;
  onBattleClick?: () => void;
  onCoursesClick?: () => void;
  onBattleCreated?: (battleId: string) => void;
  onStoriesClick?: () => void;
  onNetworkClick?: () => void;
};

<<<<<<< HEAD
type ExperienceButtonProps = {
  title: string;
  subtitle: string;
  description?: string;
  icon: ReactNode;
  gradient: string;
  accentGlow?: string;
  onClick?: () => void | Promise<void>;
  stats?: ReactNode;
  badgeCount?: number;
=======
type FeaturePanelProps = {
  title: string;
  description: string;
  icon: ReactNode;
  accentGradient: string;
  onClick?: () => void | Promise<void>;
  badge?: ReactNode;
  cta?: string;
  stats?: ReactNode;
>>>>>>> 51162f62
  disabled?: boolean;
  className?: string;
};

<<<<<<< HEAD
function ExperienceButton({
  title,
  subtitle,
  description,
  icon,
  gradient,
  accentGlow = 'from-white/20 via-white/10 to-transparent',
  onClick,
  stats,
  badgeCount,
  disabled = false,
  className = ''
}: ExperienceButtonProps) {
  const clickable = Boolean(onClick) && !disabled;

  return (
    <button
      type="button"
      onClick={clickable ? () => onClick?.() : undefined}
      className={`group relative overflow-hidden rounded-4xl text-left transition-all duration-300 focus:outline-none focus-visible:ring-4 focus-visible:ring-white/40 ${
        clickable ? 'hover:-translate-y-1 hover:shadow-xl' : 'cursor-default'
      } ${disabled ? 'cursor-not-allowed opacity-60' : ''} ${className}`}
    >
      <div className={`absolute inset-0 bg-gradient-to-br ${gradient}`} />
      <div className={`pointer-events-none absolute -inset-12 bg-gradient-to-br ${accentGlow} opacity-70 blur-3xl`} aria-hidden />
      <div className="relative z-10 flex h-full flex-col justify-between gap-6 p-6 text-white sm:p-8">
        <div className="flex items-start justify-between gap-4">
          <div className="flex items-start gap-4">
            <div className="grid h-16 w-16 place-items-center rounded-3xl bg-white/20 text-white shadow-inner backdrop-blur-sm">
              {icon}
            </div>
            <div>
              <p className="text-xs font-semibold uppercase tracking-[0.2em] text-white/70">{subtitle}</p>
              <h3 className="text-2xl font-black leading-tight">{title}</h3>
              {description ? <p className="mt-3 text-sm text-white/80">{description}</p> : null}
            </div>
          </div>
          {badgeCount && badgeCount > 0 ? (
            <div className="relative flex h-12 w-12 shrink-0 items-center justify-center rounded-3xl bg-white text-lg font-black text-slate-900 shadow-lg">
              <div className="absolute inset-0 -z-10 animate-ping rounded-3xl bg-white/40" aria-hidden />
              {badgeCount}
            </div>
          ) : null}
        </div>

        {stats ? <div className="space-y-2 text-sm text-white/90">{stats}</div> : null}

        {clickable ? (
          <div className="flex items-center gap-2 text-sm font-semibold text-white/80">
            <span>Découvrir</span>
            <span className="transition-transform duration-300 group-hover:translate-x-1">→</span>
          </div>
        ) : null}
      </div>
    </button>
=======
function NotificationBadge({ count, gradient = 'from-red-500 via-pink-500 to-orange-400' }: { count: number; gradient?: string }) {
  return (
    <div className="relative shrink-0">
      <div className="absolute inset-0 -z-10 animate-pulse rounded-2xl bg-gradient-to-br from-white/0 via-white/40 to-white/0 blur-xl" />
      <div className={`grid h-11 w-11 place-items-center rounded-2xl bg-gradient-to-br ${gradient} text-white text-sm font-bold shadow-lg`}>{count}</div>
    </div>
  );
}

function FeaturePanel({
  title,
  description,
  icon,
  accentGradient,
  onClick,
  badge,
  cta,
  stats,
  disabled = false,
  className = ''
}: FeaturePanelProps) {
  const clickable = Boolean(onClick) && !disabled;

  return (
    <div
      className={`group relative overflow-hidden rounded-3xl border border-white/60 bg-white/90 p-6 shadow-[0_25px_60px_-30px_rgba(15,23,42,0.4)] transition-all ${
        clickable ? 'cursor-pointer hover:-translate-y-1 hover:shadow-[0_35px_70px_-30px_rgba(15,23,42,0.45)]' : 'cursor-default'
      } ${disabled ? 'pointer-events-none opacity-60' : ''} ${className}`}
      onClick={clickable ? () => onClick?.() : undefined}
    >
      <div className={`pointer-events-none absolute -right-32 -top-32 h-72 w-72 rounded-full bg-gradient-to-br ${accentGradient} opacity-60 blur-3xl`} />
      <div className={`pointer-events-none absolute -left-24 bottom-0 h-56 w-56 rounded-full bg-gradient-to-tr ${accentGradient} opacity-40 blur-2xl`} />
      <div className="pointer-events-none absolute inset-0 bg-white/40 mix-blend-soft-light" />

      <div className="relative z-10 flex min-h-[220px] flex-col justify-between gap-6">
        <div className="flex items-start justify-between gap-4">
          <div className="flex items-start gap-4">
            <div className={`grid h-14 w-14 place-items-center rounded-3xl bg-gradient-to-br ${accentGradient} text-white shadow-lg`}>{icon}</div>
            <div>
              <h3 className="text-xl font-bold text-slate-900">{title}</h3>
              <p className="text-sm text-slate-600 leading-relaxed">{description}</p>
            </div>
          </div>
          {badge}
        </div>

        {stats ? <div className="flex flex-col gap-2 text-sm text-slate-700">{stats}</div> : null}

        {cta ? (
          <div className="flex items-center justify-between text-sm font-semibold text-slate-700">
            <span>{cta}</span>
            <ArrowRight className="h-4 w-4 transition-transform duration-200 group-hover:translate-x-1" />
          </div>
        ) : null}
      </div>
    </div>
>>>>>>> 51162f62
  );
}

export function HomePage({ onSubjectSelect, onCoachClick, onProfileClick, onAvatarClick, onBattleClick, onCoursesClick = () => {}, onBattleCreated, onStoriesClick = () => {} }: HomePageProps) {
  const [subjects, setSubjects] = useState<Subject[]>([]);
  const { profile, user, refreshProfile } = useAuth();
  const { totalPoints } = useGamification();
  const birthdayCompletion = useBirthdayCompletion(profile, refreshProfile);
  const [children, setChildren] = useState<Profile[]>([]);
  const [selectedChild, setSelectedChild] = useState<Profile | null>(null);
  const [loadingChildren, setLoadingChildren] = useState(false);
  const [childPoints, setChildPoints] = useState(0);
  const [activeBattlesCount, setActiveBattlesCount] = useState(0);
  const [battleWins, setBattleWins] = useState(0);
  const [unreadBattleNotifications, setUnreadBattleNotifications] = useState(0);
  const [unreadStoriesCount, setUnreadStoriesCount] = useState(0);
  const [newCustomLessonsCount, setNewCustomLessonsCount] = useState(0);
  const [unreadFriendRequests, setUnreadFriendRequests] = useState(0);
  const [showStories, setShowStories] = useState(false);
  const [showCustomLessons, setShowCustomLessons] = useState(false);
  const [showAddChild, setShowAddChild] = useState(false);
  const [newChildData, setNewChildData] = useState({ full_name: '', age: '', grade_level: '' });
  const [addingChild, setAddingChild] = useState(false);
  const [adminViewLevel, setAdminViewLevel] = useState<string | null>(null);
  const [showDrawingStudio, setShowDrawingStudio] = useState(false);
  const [drawingStats, setDrawingStats] = useState({ total: 0, shared: 0 });

  const currentChildId = selectedChild?.id || profile?.id || null;

  const GRADE_LEVELS = ['CP', 'CE1', 'CE2', 'CM1', 'CM2'];

  useEffect(() => {
    loadSubjects();
    if (profile?.role === 'parent') {
      loadChildren();
    }
    loadBattleStats();
    loadUnreadBattleNotifications();
    loadUnreadStories();
    loadNewCustomLessons();
    loadUnreadFriendRequests();
    loadDrawingStats();

    const currentUserId = currentChildId;
    if (!currentUserId) return;

    const notificationSubscription = supabase
      .channel('notifications_changes')
      .on('postgres_changes', {
        event: '*',
        schema: 'public',
        table: 'notifications',
        filter: `user_id=eq.${currentUserId}`
      }, () => {
        loadUnreadBattleNotifications();
        loadUnreadFriendRequests();
      })
      .subscribe();

    const battleSubscription = supabase
      .channel('battles_changes')
      .on('postgres_changes', {
        event: '*',
        schema: 'public',
        table: 'battles'
      }, () => {
        loadUnreadBattleNotifications();
      })
      .subscribe();

    const storiesSubscription = supabase
      .channel('stories_changes')
      .on('postgres_changes', {
        event: '*',
        schema: 'public',
        table: 'stories',
        filter: `child_id=eq.${currentUserId}`
      }, () => {
        loadUnreadStories();
      })
      .subscribe();

    const lessonsSubscription = supabase
      .channel('custom_lessons_changes')
      .on('postgres_changes', {
        event: '*',
        schema: 'public',
        table: 'custom_lessons',
        filter: `child_id=eq.${currentUserId}`
      }, () => {
        loadNewCustomLessons();
      })
      .subscribe();

    return () => {
      notificationSubscription.unsubscribe();
      battleSubscription.unsubscribe();
      storiesSubscription.unsubscribe();
      lessonsSubscription.unsubscribe();
    };
  }, [profile, selectedChild, adminViewLevel]);

  useEffect(() => {
    loadDrawingStats();
  }, [currentChildId]);

  async function loadBattleStats() {
    const currentUserId = currentChildId;
    if (!currentUserId) return;

    const { data, error } = await supabase
      .from('battles')
      .select('id, creator_id, opponent_id, winner_id, status')
      .or(`creator_id.eq.${currentUserId},opponent_id.eq.${currentUserId}`)
      .eq('status', 'completed');

    if (!error && data) {
      const wins = data.filter(b => b.winner_id === currentUserId).length;
      setBattleWins(wins);
    }
  }

  async function loadUnreadBattleNotifications() {
    const currentUserId = currentChildId;
    if (!currentUserId) return;
    console.log('🔔 Loading battle notifications for user:', currentUserId);

    const { data: profileData } = await supabase
      .from('profiles')
      .select('last_battle_hub_visit')
      .eq('id', currentUserId)
      .single();

    const lastVisit = profileData?.last_battle_hub_visit;
    console.log('📅 Last Battle Hub visit:', lastVisit);
    let count = 0;

    const { data: battleNotifications, error: notifError } = await supabase
      .from('battle_notifications')
      .select('*')
      .eq('user_id', currentUserId)
      .is('read_at', null);

    console.log('📬 Battle notifications:', battleNotifications, 'Error:', notifError);

    if (lastVisit && battleNotifications) {
      const newNotifs = battleNotifications.filter(n => new Date(n.created_at) > new Date(lastVisit));
      count += newNotifs.length;
      console.log('✨ New notifications since last visit:', newNotifs.length);
    } else if (battleNotifications) {
      count += battleNotifications.length;
      console.log('📮 Total unread battle notifications:', battleNotifications.length);
    }

    const { data: friendRequests } = await supabase
      .from('notifications')
      .select('*')
      .eq('user_id', currentUserId)
      .eq('type', 'friend_request')
      .eq('read', false);

    if (friendRequests) {
      console.log('👥 Unread friend requests:', friendRequests.length);
    }

    const now = new Date();
    const twentyMinutesFromNow = new Date(now.getTime() + 20 * 60 * 1000);
    const oneHourFromNow = new Date(now.getTime() + 60 * 60 * 1000);

    const { data: acceptedBattles } = await supabase
      .from('battles')
      .select('expires_at')
      .or(`creator_id.eq.${currentUserId},opponent_id.eq.${currentUserId}`)
      .eq('status', 'accepted')
      .lt('expires_at', twentyMinutesFromNow.toISOString());

    if (acceptedBattles) {
      count += acceptedBattles.length;
      console.log('⏰ Urgent accepted battles (< 20min):', acceptedBattles.length);
    }

    const { data: pendingBattles } = await supabase
      .from('battles')
      .select('expires_at')
      .eq('opponent_id', currentUserId)
      .eq('status', 'pending')
      .lt('expires_at', oneHourFromNow.toISOString());

    if (pendingBattles) {
      count += pendingBattles.length;
      console.log('⏱️ Urgent pending invitations (< 1h):', pendingBattles.length);
    }

    console.log('🎯 Total battle notifications:', count);
    setUnreadBattleNotifications(count);
  }

  async function loadUnreadStories() {
    const currentUserId = currentChildId;
    if (!currentUserId) return;

    console.log('📖 Loading stories for user:', currentUserId);

    const { data: profileData } = await supabase
      .from('profiles')
      .select('last_stories_visit')
      .eq('id', currentUserId)
      .maybeSingle();

    const lastVisit = profileData?.last_stories_visit;
    console.log('📅 Last stories visit:', lastVisit);

    const { data: stories } = await supabase
      .from('stories')
      .select('id, created_at')
      .eq('child_id', currentUserId);

    console.log('📚 Total stories:', stories?.length);

    if (stories) {
      if (lastVisit) {
        const newStories = stories.filter(s => new Date(s.created_at) > new Date(lastVisit));
        console.log('✨ New stories since last visit:', newStories.length);
        setUnreadStoriesCount(newStories.length);
      } else {
        console.log('⚠️ No last visit recorded, showing all stories');
        setUnreadStoriesCount(stories.length);
      }
    }
  }

  async function loadNewCustomLessons() {
    const currentUserId = currentChildId;
    if (!currentUserId) return;

    const { data: profileData } = await supabase
      .from('profiles')
      .select('last_custom_lessons_visit')
      .eq('id', currentUserId)
      .maybeSingle();

    const lastVisit = profileData?.last_custom_lessons_visit;

    const { data: lessons } = await supabase
      .from('custom_lessons')
      .select('id, created_at')
      .eq('child_id', currentUserId);

    if (lessons) {
      if (lastVisit) {
        const newLessons = lessons.filter(l => new Date(l.created_at) > new Date(lastVisit));
        setNewCustomLessonsCount(newLessons.length);
      } else {
        setNewCustomLessonsCount(lessons.length);
      }
    }
  }

  async function loadUnreadFriendRequests() {
    const currentUserId = currentChildId;
    if (!currentUserId) return;

    const { data: friendRequestNotifs } = await supabase
      .from('friend_request_notifications')
      .select('id')
      .eq('recipient_child_id', currentUserId)
      .eq('is_read', false);

    setUnreadFriendRequests(friendRequestNotifs?.length || 0);
  }

  async function loadDrawingStats() {
    if (!currentChildId) {
      setDrawingStats({ total: 0, shared: 0 });
      return;
    }

    const { data, error } = await supabase
      .from('drawings')
      .select('id, is_shared')
      .eq('child_id', currentChildId);

    if (error) {
      console.error('Error loading drawing stats:', error);
      return;
    }

    const total = data?.length || 0;
    const shared = (data || []).filter(d => d.is_shared).length;
    setDrawingStats({ total, shared });
  }

  async function loadChildren() {
    if (!user) return;
    setLoadingChildren(true);
    const { data, error } = await supabase
      .from('profiles')
      .select('*')
      .eq('parent_id', user.id);

    if (error) {
      console.error('Error loading children:', error);
    } else {
      setChildren(data || []);
    }
    setLoadingChildren(false);
  }

  async function loadChildPoints(childId: string) {
    const { data, error } = await supabase
      .from('progress')
      .select('score')
      .eq('child_id', childId)
      .eq('completed', true);

    if (error) {
      console.error('Error loading child points:', error);
      return;
    }

    const total = data?.reduce((sum, p) => sum + (p.score || 0), 0) || 0;
    setChildPoints(total);
  }

  useEffect(() => {
    if (selectedChild) {
      loadChildPoints(selectedChild.id);
    }
  }, [selectedChild]);

  async function handleAddChild() {
    if (!user || !newChildData.full_name || !newChildData.age || !newChildData.grade_level) return;

    setAddingChild(true);
    const { error } = await supabase
      .from('profiles')
      .insert({
        full_name: newChildData.full_name,
        age: parseInt(newChildData.age),
        grade_level: newChildData.grade_level,
        parent_id: user.id,
        role: 'child',
        email: null
      });

    if (error) {
      console.error('Error adding child:', error);
      alert('Erreur lors de l\'ajout de l\'enfant: ' + error.message);
    } else {
      setNewChildData({ full_name: '', age: '', grade_level: '' });
      setShowAddChild(false);
      loadChildren();
    }
    setAddingChild(false);
  }

  async function loadSubjects() {
    const currentGradeLevel = adminViewLevel || selectedChild?.grade_level || profile?.grade_level;

    if (!currentGradeLevel) {
      setSubjects([]);
      return;
    }

    const { data: chaptersData } = await supabase
      .from('chapters')
      .select('subject_id')
      .eq('grade_level', currentGradeLevel);

    if (!chaptersData || chaptersData.length === 0) {
      setSubjects([]);
      return;
    }

    const subjectIds = [...new Set(chaptersData.map(c => c.subject_id))];

    const { data, error } = await supabase
      .from('subjects')
      .select('*')
      .in('id', subjectIds)
      .order('name');

    if (error) {
      console.error('Error loading subjects:', error);
      return;
    }

    const filteredSubjects = (data || []).filter(subject => {
      const normalizedName = subject.name.trim().toLowerCase();
      return normalizedName !== 'jeux en ligne' && normalizedName !== 'online games';
    });

    setSubjects(filteredSubjects);
  }

  const handleProfilePanelClick = () => {
    if (profile?.id) {
      onProfileClick?.(profile.id);
    }
  };

  const handleCoursesPanelClick = () => {
    onCoursesClick();
  };

  const handleBattlePanelClick = async () => {
    const currentUserId = currentChildId;
    if (currentUserId) {
      const timestamp = new Date().toISOString();
      console.log('⚔️ Updating last_battle_hub_visit for user:', currentUserId, 'to:', timestamp);
      const { error } = await supabase
        .from('profiles')
        .update({ last_battle_hub_visit: timestamp })
        .eq('id', currentUserId);

      if (error) {
        console.error('❌ Error updating last_battle_hub_visit:', error);
      } else {
        console.log('✅ Successfully updated last_battle_hub_visit');
      }
    }

    setUnreadBattleNotifications(0);
    onBattleClick?.();
  };

  const handleStoriesPanelClick = async () => {
    const currentUserId = currentChildId;
    if (currentUserId) {
      const timestamp = new Date().toISOString();
      console.log('📖 Updating last_stories_visit for user:', currentUserId, 'to:', timestamp);
      const { error } = await supabase
        .from('profiles')
        .update({ last_stories_visit: timestamp })
        .eq('id', currentUserId);

      if (error) {
        console.error('❌ Error updating last_stories_visit:', error);
      } else {
        console.log('✅ Successfully updated last_stories_visit');
      }
    }

    setUnreadStoriesCount(0);
    setShowStories(true);
    onStoriesClick?.();
  };

  const handleCustomLessonsPanelClick = async () => {
    const currentUserId = currentChildId;
    if (currentUserId) {
      const timestamp = new Date().toISOString();
      console.log('📚 Updating last_custom_lessons_visit for user:', currentUserId, 'to:', timestamp);
      const { error } = await supabase
        .from('profiles')
        .update({ last_custom_lessons_visit: timestamp })
        .eq('id', currentUserId);

      if (error) {
        console.error('❌ Error updating last_custom_lessons_visit:', error);
      } else {
        console.log('✅ Successfully updated last_custom_lessons_visit');
      }
    }

    setNewCustomLessonsCount(0);
    setShowCustomLessons(true);
  };

  const handleDrawingPanelClick = () => {
    if (!currentChildId) return;
    setShowDrawingStudio(true);
  };

  const subjectsCountLabel = `${subjects.length} matière${subjects.length > 1 ? 's' : ''} disponibles`;
  const battleWinsLabel = `${battleWins} victoire${battleWins > 1 ? 's' : ''}`;
  const battleChallengesLabel =
    unreadBattleNotifications > 0
      ? `${unreadBattleNotifications} nouveau${unreadBattleNotifications > 1 ? 'x' : ''} défi${unreadBattleNotifications > 1 ? 's' : ''}`
      : 'Pas de nouveaux défis';
  const storiesUpdateLabel =
    unreadStoriesCount > 0
      ? `${unreadStoriesCount} nouvelle${unreadStoriesCount > 1 ? 's' : ''} histoire${unreadStoriesCount > 1 ? 's' : ''}`
      : 'Aucune nouvelle histoire';
  const customLessonsLabel =
    newCustomLessonsCount > 0
      ? `${newCustomLessonsCount} leçon${newCustomLessonsCount > 1 ? 's' : ''} sur mesure à explorer`
      : 'À jour pour le moment';
  const drawingsTotalLabel = `${drawingStats.total} dessin${drawingStats.total > 1 ? 's' : ''}`;
  const drawingsSharedLabel = `${drawingStats.shared} partagé${drawingStats.shared > 1 ? 's' : ''}`;

  if (profile?.role === 'parent' && !selectedChild) {
    return (
      <div className="min-h-screen bg-gradient-to-b from-blue-50 to-purple-50">
        <div className="container mx-auto px-4 py-8">
          <div className="max-w-2xl mx-auto">
            <div className="text-center mb-8">
              <h2 className="text-2xl md:text-3xl font-bold text-gray-800 mb-2">
                Sélectionnez un enfant
              </h2>
              <p className="text-gray-600">
                Choisissez l'enfant qui va commencer son apprentissage
              </p>
            </div>

            {loadingChildren ? (
              <div className="text-center py-12">
                <div className="inline-block animate-spin rounded-full h-12 w-12 border-4 border-purple-500 border-t-transparent"></div>
              </div>
            ) : children.length === 0 ? (
              <div className="bg-white rounded-2xl shadow-lg p-8 text-center">
                <div className="text-4xl md:text-6xl mb-4">👶</div>
                <h3 className="text-2xl font-bold text-gray-700 mb-2">Aucun enfant enregistré</h3>
                <p className="text-gray-600 mb-6">
                  Veuillez ajouter un enfant pour commencer l'apprentissage.
                </p>
                <p className="text-sm text-gray-500">
                  Contactez l'administrateur pour ajouter des profils enfants.
                </p>
              </div>
            ) : (
              <div className="space-y-4">
                {children.map((child) => (
                  <button
                    key={child.id}
                    onClick={() => setSelectedChild(child)}
                    className="w-full bg-white hover:bg-gray-50 rounded-2xl shadow-lg p-6 transition text-left flex items-center gap-4 group"
                  >
                    <div className="w-16 h-16 bg-gradient-to-r from-purple-400 to-pink-400 rounded-full flex items-center justify-center text-white text-2xl font-bold group-hover:scale-110 transition">
                      {child.full_name.charAt(0).toUpperCase()}
                    </div>
                    <div className="flex-1">
                      <h3 className="text-xl font-bold text-gray-800 group-hover:text-blue-600 transition">
                        {child.full_name}
                      </h3>
                      <p className="text-gray-600">{child.age} ans{child.grade_level ? ` • ${child.grade_level}` : ''}</p>
                    </div>
                    <div className="text-blue-500 group-hover:translate-x-2 transition">
                      →
                    </div>
                  </button>
                ))}

                {!showAddChild ? (
                  <button
                    onClick={() => setShowAddChild(true)}
                    className="w-full bg-white hover:bg-gray-50 rounded-xl shadow-md p-4 transition text-gray-700 flex items-center justify-center gap-2 border-2 border-dashed border-gray-300 hover:border-green-400"
                  >
                    <Plus size={20} />
                    <span className="font-semibold">Ajouter un enfant</span>
                  </button>
                ) : (
                  <div className="bg-white rounded-2xl shadow-lg p-6">
                    <h3 className="text-xl font-bold text-gray-800 mb-4">Nouvel enfant</h3>
                    <div className="space-y-4">
                      <div>
                        <label className="block text-sm font-semibold text-gray-700 mb-2">Nom complet</label>
                        <input
                          type="text"
                          value={newChildData.full_name}
                          onChange={(e) => setNewChildData({ ...newChildData, full_name: e.target.value })}
                          className="w-full px-4 py-2 border border-gray-300 rounded-lg focus:ring-2 focus:ring-blue-500 focus:border-transparent"
                          placeholder="Ex: Marie Dupont"
                        />
                      </div>
                      <div>
                        <label className="block text-sm font-semibold text-gray-700 mb-2">Âge</label>
                        <input
                          type="number"
                          value={newChildData.age}
                          onChange={(e) => setNewChildData({ ...newChildData, age: e.target.value })}
                          className="w-full px-4 py-2 border border-gray-300 rounded-lg focus:ring-2 focus:ring-blue-500 focus:border-transparent"
                          placeholder="Ex: 8"
                          min="5"
                          max="18"
                        />
                      </div>
                      <div>
                        <label className="block text-sm font-semibold text-gray-700 mb-2">Niveau scolaire</label>
                        <select
                          value={newChildData.grade_level}
                          onChange={(e) => setNewChildData({ ...newChildData, grade_level: e.target.value })}
                          className="w-full px-4 py-2 border border-gray-300 rounded-lg focus:ring-2 focus:ring-blue-500 focus:border-transparent"
                        >
                          <option value="">Sélectionnez un niveau</option>
                          <option value="CP">CP</option>
                          <option value="CE1">CE1</option>
                          <option value="CE2">CE2</option>
                          <option value="CM1">CM1</option>
                          <option value="CM2">CM2</option>
                        </select>
                      </div>
                      <div className="flex gap-3">
                        <button
                          onClick={handleAddChild}
                          disabled={!newChildData.full_name || !newChildData.age || !newChildData.grade_level || addingChild}
                          className="flex-1 bg-green-500 hover:bg-green-600 disabled:bg-gray-300 text-white font-bold py-3 rounded-lg transition"
                        >
                          {addingChild ? 'Ajout...' : 'Ajouter'}
                        </button>
                        <button
                          onClick={() => {
                            setShowAddChild(false);
                            setNewChildData({ full_name: '', age: '', grade_level: '' });
                          }}
                          className="flex-1 bg-gray-200 hover:bg-gray-300 text-gray-700 font-bold py-3 rounded-lg transition"
                        >
                          Annuler
                        </button>
                      </div>
                    </div>
                  </div>
                )}
              </div>
            )}
          </div>
        </div>
      </div>
    );
  }

  if (showCustomLessons) {
    return <CustomLessonsChild childId={currentChildId ?? undefined} onClose={() => setShowCustomLessons(false)} />;
  }

  if (showStories) {
    return <StoriesLibrary childId={currentChildId ?? undefined} onClose={() => setShowStories(false)} />;
  }

  return (
    <div className="min-h-screen bg-gradient-to-b from-blue-50 via-purple-50/10 to-pink-50">
      <div className="container mx-auto px-4 py-6">
        {profile && (
          <div className="mb-10 overflow-hidden rounded-3xl bg-white/80 shadow-xl backdrop-blur-sm">
            <div className="flex flex-col gap-4 p-6 sm:flex-row sm:items-center sm:justify-between sm:p-8">
              <div className="flex flex-1 items-center gap-4">
                <AvatarDisplay
                  userId={profile.id}
                  fallbackName={profile.full_name}
                  size="lg"
                  onAvatarClick={() => onProfileClick?.(profile.id)}
                  onEditClick={onAvatarClick}
                />
                <div className="min-w-0">
                  <button
                    type="button"
                    onClick={() => onProfileClick?.(profile.id)}
                    className="text-left"
                  >
                    <h2 className="text-2xl font-bold text-slate-900 line-clamp-1">{profile.full_name}</h2>
                    {profile.grade_level ? (
                      <p className="text-sm font-semibold uppercase tracking-[0.3em] text-slate-500">{profile.grade_level}</p>
                    ) : null}
                  </button>
                  <p className="mt-2 text-sm text-slate-500">
                    Continue ton aventure, découvre de nouvelles matières et collectionne les victoires !
                  </p>
                </div>
              </div>
              <div className="flex flex-wrap items-center justify-start gap-3 sm:justify-end">
                <div className="flex items-center gap-3 rounded-2xl bg-gradient-to-r from-yellow-400/20 to-yellow-500/20 px-4 py-3">
                  <div className="flex h-12 w-12 items-center justify-center rounded-2xl bg-white text-yellow-500 shadow-md">
                    <Trophy className="h-6 w-6" />
                  </div>
                  <div>
                    <p className="text-xs font-semibold uppercase tracking-widest text-yellow-600">Points</p>
                    <p className="text-xl font-black text-slate-900">{totalPoints}</p>
                  </div>
                </div>
                <div className="flex items-center gap-3 rounded-2xl bg-gradient-to-r from-rose-400/20 to-orange-400/20 px-4 py-3">
                  <div className="flex h-12 w-12 items-center justify-center rounded-2xl bg-white text-rose-500 shadow-md">
                    <Swords className="h-6 w-6" />
                  </div>
                  <div>
                    <p className="text-xs font-semibold uppercase tracking-widest text-rose-600">Victoires</p>
                    <p className="text-xl font-black text-slate-900">{battleWins}</p>
                  </div>
                </div>
              </div>
            </div>
          </div>
        )}

        {profile?.role === 'parent' && selectedChild && (
          <div className="mb-8">
            <div className="bg-white rounded-2xl shadow-lg p-6">
              <div className="flex items-center gap-4 mb-4">
                <AvatarDisplay userId={selectedChild.id} fallbackName={selectedChild.full_name} size="md" />
                <div className="flex-1">
                  <h2 className="text-2xl font-bold text-gray-800">{selectedChild.full_name}</h2>
                  {selectedChild.grade_level && (
                    <div className="flex items-center gap-2 text-gray-600 mt-1">
                      <BookOpen size={18} />
                      <span className="font-semibold">{selectedChild.grade_level}</span>
                    </div>
                  )}
                </div>
                <div className="flex items-center gap-3 bg-gradient-to-r from-yellow-400 to-orange-400 px-6 py-3 rounded-xl shadow-md">
                  <Trophy size={24} className="text-yellow-900" />
                  <div>
                    <p className="text-xs font-semibold text-yellow-900 uppercase">Score</p>
                    <p className="text-2xl font-black text-yellow-900">{childPoints}</p>
                  </div>
                </div>
              </div>
              <button
                onClick={() => setSelectedChild(null)}
                className="text-sm text-blue-600 hover:text-blue-700 font-semibold flex items-center gap-1"
              >
                ← Changer d'enfant
              </button>
            </div>
          </div>
        )}

        {profile?.role === 'admin' && (
          <div className="mb-8">
            <div className="bg-gradient-to-br from-orange-50 to-yellow-50 rounded-2xl p-6 border-2 border-orange-200">
              <h3 className="text-xl font-bold text-gray-800 mb-4 flex items-center gap-2">
                <BookOpen className="text-orange-500" />
                Simuler la vue d'un niveau
              </h3>
              <p className="text-gray-600 mb-4">
                Sélectionnez un niveau pour voir les matières comme un élève de ce niveau les verrait.
              </p>
              <div className="flex flex-wrap gap-2">
                <button
                  onClick={() => setAdminViewLevel(null)}
                  className={`px-4 py-2 rounded-lg font-semibold transition ${
                    !adminViewLevel
                      ? 'bg-orange-500 text-white'
                      : 'bg-white text-gray-700 hover:bg-orange-100'
                  }`}
                >
                  Toutes les matières
                </button>
                {GRADE_LEVELS.map(level => (
                  <button
                    key={level}
                    onClick={() => setAdminViewLevel(level)}
                    className={`px-4 py-2 rounded-lg font-semibold transition ${
                      adminViewLevel === level
                        ? 'bg-orange-500 text-white'
                        : 'bg-white text-gray-700 hover:bg-orange-100'
                    }`}
                  >
                    {level}
                  </button>
                ))}
              </div>
            </div>
          </div>
        )}

        {birthdayCompletion.shouldPrompt && (
          <div className="max-w-3xl mx-auto mb-6">
            <BirthdayNotificationCard onAction={birthdayCompletion.openModal} />
          </div>
        )}

        {profile?.role !== 'child' && !selectedChild && profile?.role !== 'admin' && (
          <div className="text-center mb-12">
            <div className="flex items-center justify-center gap-3 mb-4">
              <Logo size={80} />
            </div>
            <h2 className="text-2xl md:text-4xl font-bold text-gray-800 mb-4">
              Bienvenue sur PioPi !
            </h2>
            <p className="text-lg md:text-xl text-gray-600">
              Choisis une aventure pour commencer à apprendre !
            </p>
          </div>
        )}

        {(profile?.role === 'child' || (profile?.role === 'parent' && selectedChild)) && (
<<<<<<< HEAD
          <div className="max-w-6xl mx-auto px-2 sm:px-4">
            <div className="mb-12 grid grid-cols-1 gap-6 md:grid-cols-2 lg:grid-cols-3">
              <ExperienceButton
                title="Mon univers"
                subtitle="Profil & amis"
                description="Personnalise ton avatar et retrouve toutes tes récompenses."
                icon={<User className="h-8 w-8" />}
                gradient="from-slate-900 via-slate-800 to-slate-700"
                accentGlow="from-purple-400/40 via-blue-300/40 to-transparent"
                onClick={handleProfilePanelClick}
                badgeCount={unreadFriendRequests}
                stats={
                  <>
                    <div className="flex items-center gap-2 text-white/90">
                      <Trophy className="h-4 w-4 text-yellow-200" />
                      <span className="font-semibold">{totalPoints} points gagnés</span>
                    </div>
                    <p className="text-xs uppercase tracking-[0.2em] text-white/60">Toujours prêt pour de nouvelles aventures</p>
                  </>
                }
                className="min-h-[260px]"
              />

              <ExperienceButton
                title="Mes cours"
                subtitle="Apprentissage"
                description="Reprends exactement là où tu t'étais arrêté."
                icon={<BookOpen className="h-8 w-8" />}
                gradient="from-emerald-500 via-teal-500 to-cyan-500"
                accentGlow="from-white/20 via-emerald-200/40 to-transparent"
                onClick={handleCoursesPanelClick}
                stats={
                  <div className="flex items-center gap-2 text-white/90">
                    <BookOpen className="h-4 w-4 text-white/80" />
                    <span className="font-semibold">{subjectsCountLabel}</span>
                  </div>
                }
                className="min-h-[260px]"
              />

              <ExperienceButton
                title="Battle Hub"
                subtitle="Défis en ligne"
                description="Affronte tes amis et grimpe dans le classement."
                icon={<Sword className="h-8 w-8" />}
                gradient="from-rose-500 via-orange-500 to-amber-400"
                accentGlow="from-rose-300/50 via-amber-200/40 to-transparent"
                onClick={handleBattlePanelClick}
                badgeCount={unreadBattleNotifications}
                stats={
                  <>
                    <div className="flex items-center gap-2 text-white/90">
                      <Trophy className="h-4 w-4 text-white/80" />
                      <span className="font-semibold">{battleWinsLabel}</span>
                    </div>
                    <div className="flex items-center gap-2 text-white/80">
                      <Swords className="h-4 w-4" />
=======
          <div className="max-w-6xl mx-auto px-4">
            <div className="grid grid-cols-1 gap-5 md:grid-cols-2 lg:grid-cols-3 mb-12">
              <FeaturePanel
                title="Mon profil"
                description="Gère ton avatar, ton statut et tes informations personnelles."
                icon={<User className="h-6 w-6" />}
                accentGradient="from-slate-600 via-slate-500 to-slate-400"
                onClick={handleProfilePanelClick}
                badge={unreadFriendRequests > 0 ? <NotificationBadge count={unreadFriendRequests} /> : undefined}
                stats={
                  <div className="flex items-center gap-2">
                    <Trophy className="h-4 w-4 text-amber-500" />
                    <span className="font-semibold">{totalPoints} points gagnés</span>
                  </div>
                }
                cta="Personnaliser mon profil"
              />

              <FeaturePanel
                title="Mes cours"
                description="Accède à toutes tes matières et continue ta progression."
                icon={<BookOpen className="h-6 w-6" />}
                accentGradient="from-emerald-500 via-teal-400 to-cyan-400"
                onClick={handleCoursesPanelClick}
                stats={
                  <div className="flex items-center gap-2">
                    <BookOpen className="h-4 w-4 text-emerald-500" />
                    <span className="font-semibold">{subjectsCountLabel}</span>
                  </div>
                }
                cta="Reprendre mes cours"
              />

              <FeaturePanel
                title="Battle Hub"
                description="Défie tes amis dans des duels de quiz en ligne."
                icon={<Sword className="h-6 w-6" />}
                accentGradient="from-rose-500 via-orange-400 to-amber-400"
                onClick={handleBattlePanelClick}
                badge={unreadBattleNotifications > 0 ? <NotificationBadge count={unreadBattleNotifications} /> : undefined}
                stats={
                  <>
                    <div className="flex items-center gap-2">
                      <Trophy className="h-4 w-4 text-orange-500" />
                      <span className="font-semibold">{battleWinsLabel}</span>
                    </div>
                    <div className="flex items-center gap-2">
                      <Swords className="h-4 w-4 text-rose-500" />
>>>>>>> 51162f62
                      <span>{battleChallengesLabel}</span>
                    </div>
                  </>
                }
<<<<<<< HEAD
                className="min-h-[260px]"
              />

              <ExperienceButton
                title="Bibliothèque d'histoires"
                subtitle="Créativité"
                description="Imagine des histoires uniques et partage-les avec ta famille."
                icon={<Book className="h-8 w-8" />}
                gradient="from-amber-500 via-orange-400 to-yellow-400"
                accentGlow="from-white/30 via-amber-200/40 to-transparent"
                onClick={handleStoriesPanelClick}
                badgeCount={unreadStoriesCount}
                stats={
                  <>
                    <div className="flex items-center gap-2 text-white/90">
                      <Sparkles className="h-4 w-4" />
                      <span>Un univers magique t'attend</span>
                    </div>
                    <div className="flex items-center gap-2 text-white/80">
                      <Book className="h-4 w-4" />
=======
                cta="Lancer le Battle Hub"
              />

              <FeaturePanel
                title="Ma bibliothèque d'histoires"
                description="Crée, lis et partage tes histoires personnalisées."
                icon={<Book className="h-6 w-6" />}
                accentGradient="from-amber-500 via-orange-400 to-yellow-400"
                onClick={handleStoriesPanelClick}
                badge={unreadStoriesCount > 0 ? <NotificationBadge count={unreadStoriesCount} gradient="from-amber-500 via-orange-400 to-yellow-400" /> : undefined}
                stats={
                  <>
                    <div className="flex items-center gap-2">
                      <Sparkles className="h-4 w-4 text-amber-500" />
                      <span>Un nouvel univers de lecture t'attend</span>
                    </div>
                    <div className="flex items-center gap-2">
                      <Book className="h-4 w-4 text-orange-500" />
>>>>>>> 51162f62
                      <span className="font-semibold">{storiesUpdateLabel}</span>
                    </div>
                  </>
                }
<<<<<<< HEAD
                className="min-h-[260px] md:col-span-2"
              />

              <ExperienceButton
                title="Atelier créatif"
                subtitle="Dessins & partages"
                description="Expose tes œuvres et découvre celles de tes amis."
                icon={<Palette className="h-8 w-8" />}
                gradient="from-fuchsia-500 via-pink-500 to-rose-500"
                accentGlow="from-white/20 via-fuchsia-200/40 to-transparent"
=======
                cta="Explorer ma bibliothèque"
                className="md:col-span-2 lg:col-span-2"
              />

              <FeaturePanel
                title="Atelier créatif"
                description="Imagine, dessine et partage tes chefs-d'œuvre avec tes amis."
                icon={<Palette className="h-6 w-6" />}
                accentGradient="from-fuchsia-500 via-pink-500 to-rose-500"
>>>>>>> 51162f62
                onClick={handleDrawingPanelClick}
                disabled={!currentChildId}
                stats={
                  <>
<<<<<<< HEAD
                    <div className="flex items-center gap-2 text-white/90">
                      <Palette className="h-4 w-4" />
                      <span className="font-semibold">{drawingsTotalLabel}</span>
                    </div>
                    <div className="flex items-center gap-2 text-white/80">
                      <Share2 className="h-4 w-4" />
                      <span>{drawingsSharedLabel}</span>
                    </div>
                  </>
                }
                className="min-h-[260px] md:col-span-2"
              />

              <ExperienceButton
                title="Coach devoirs"
                subtitle="Assistant magique"
                description="Pose tes questions et obtient de l'aide instantanément."
                icon={<Bot className="h-8 w-8" />}
                gradient="from-indigo-500 via-violet-500 to-purple-500"
                accentGlow="from-white/20 via-indigo-300/40 to-transparent"
                onClick={onCoachClick}
                stats={
                  <div className="flex items-center gap-2 text-white/90">
                    <Sparkles className="h-4 w-4" />
                    <span>Besoin d'aide ? Le coach est là !</span>
                  </div>
                }
                className="min-h-[260px]"
              />

              <ExperienceButton
                title="Cours personnalisés"
                subtitle="Sur-mesure"
                description="Découvre les leçons créées spécialement pour toi."
                icon={<BookPlus className="h-8 w-8" />}
                gradient="from-blue-500 via-indigo-500 to-purple-500"
                accentGlow="from-white/30 via-indigo-200/40 to-transparent"
                onClick={handleCustomLessonsPanelClick}
                badgeCount={newCustomLessonsCount}
                stats={
                  <div className="flex items-center gap-2 text-white/90">
                    <BookPlus className="h-4 w-4" />
                    <span className="font-semibold">{customLessonsLabel}</span>
                  </div>
                }
                className="min-h-[260px]"
=======
                    <div className="flex items-center gap-2">
                      <Palette className="h-4 w-4 text-pink-500" />
                      <span className="font-semibold">{drawingsTotalLabel}</span>
                    </div>
                    <div className="flex items-center gap-2">
                      <Share2 className="h-4 w-4 text-rose-500" />
                      <span>{drawingsSharedLabel}</span>
                    </div>
                  </>
                }
                cta="Ouvrir l'atelier créatif"
                className="md:col-span-2 lg:col-span-2"
              />

              <FeaturePanel
                title="Coach Devoirs PioPi"
                description="Ton assistant intelligent disponible à tout moment pour t'aider."
                icon={<Bot className="h-6 w-6" />}
                accentGradient="from-purple-500 via-violet-500 to-indigo-500"
                onClick={onCoachClick}
                stats={
                  <>
                    <div className="flex items-center gap-2">
                      <Sparkles className="h-4 w-4 text-purple-500" />
                      <span>Des réponses instantanées à tes questions</span>
                    </div>
                    <div className="flex items-center gap-2">
                      <BookOpen className="h-4 w-4 text-indigo-500" />
                      <span className="font-semibold">Besoin d'aide ? Clique ici</span>
                    </div>
                  </>
                }
                cta="Parler au coach PioPi"
              />

              <FeaturePanel
                title="Cours personnalisés"
                description="Découvre les leçons uniques créées spécialement pour toi."
                icon={<BookPlus className="h-6 w-6" />}
                accentGradient="from-indigo-500 via-purple-500 to-pink-500"
                onClick={handleCustomLessonsPanelClick}
                badge={newCustomLessonsCount > 0 ? <NotificationBadge count={newCustomLessonsCount} gradient="from-indigo-500 via-purple-500 to-pink-500" /> : undefined}
                stats={
                  <div className="flex items-center gap-2">
                    <BookPlus className="h-4 w-4 text-indigo-500" />
                    <span className="font-semibold">{customLessonsLabel}</span>
                  </div>
                }
                cta="Découvrir mes leçons sur mesure"
>>>>>>> 51162f62
              />
            </div>
          </div>
        )}

        {!profile && (
          <div className="text-center text-gray-600 mt-12">
            <p className="text-lg">👆 Connecte-toi pour commencer ton aventure !</p>
          </div>
        )}

      </div>

      <ChildBirthdayModal
        isOpen={birthdayCompletion.isModalOpen}
        onClose={birthdayCompletion.closeModal}
        onSubmit={birthdayCompletion.submitBirthday}
        loading={birthdayCompletion.loading}
        error={birthdayCompletion.error}
        successMessage={birthdayCompletion.successMessage}
        onResetFeedback={birthdayCompletion.resetFeedback}
        defaultBirthday={profile?.birthday ?? null}
      />

    </div>
  );
}<|MERGE_RESOLUTION|>--- conflicted
+++ resolved
@@ -1,9 +1,5 @@
 import { useEffect, useState, type ReactNode } from 'react';
-<<<<<<< HEAD
 import { BookOpen, Trophy, Plus, Sword, Swords, User, Book, Sparkles, Bot, BookPlus, Palette, Share2 } from 'lucide-react';
-=======
-import { Rocket, Star, BookOpen, Trophy, UserPlus, Plus, ArrowLeft, ArrowRight, Sword, Swords, User, Book, Sparkles, Bot, BookPlus, Palette, Share2 } from 'lucide-react';
->>>>>>> 51162f62
 import { supabase, Subject, Profile } from '../lib/supabase';
 import { SubjectCard } from './SubjectCard';
 import { useAuth } from '../contexts/AuthContext';
@@ -30,7 +26,6 @@
   onNetworkClick?: () => void;
 };
 
-<<<<<<< HEAD
 type ExperienceButtonProps = {
   title: string;
   subtitle: string;
@@ -41,22 +36,10 @@
   onClick?: () => void | Promise<void>;
   stats?: ReactNode;
   badgeCount?: number;
-=======
-type FeaturePanelProps = {
-  title: string;
-  description: string;
-  icon: ReactNode;
-  accentGradient: string;
-  onClick?: () => void | Promise<void>;
-  badge?: ReactNode;
-  cta?: string;
-  stats?: ReactNode;
->>>>>>> 51162f62
   disabled?: boolean;
   className?: string;
 };
 
-<<<<<<< HEAD
 function ExperienceButton({
   title,
   subtitle,
@@ -112,64 +95,6 @@
         ) : null}
       </div>
     </button>
-=======
-function NotificationBadge({ count, gradient = 'from-red-500 via-pink-500 to-orange-400' }: { count: number; gradient?: string }) {
-  return (
-    <div className="relative shrink-0">
-      <div className="absolute inset-0 -z-10 animate-pulse rounded-2xl bg-gradient-to-br from-white/0 via-white/40 to-white/0 blur-xl" />
-      <div className={`grid h-11 w-11 place-items-center rounded-2xl bg-gradient-to-br ${gradient} text-white text-sm font-bold shadow-lg`}>{count}</div>
-    </div>
-  );
-}
-
-function FeaturePanel({
-  title,
-  description,
-  icon,
-  accentGradient,
-  onClick,
-  badge,
-  cta,
-  stats,
-  disabled = false,
-  className = ''
-}: FeaturePanelProps) {
-  const clickable = Boolean(onClick) && !disabled;
-
-  return (
-    <div
-      className={`group relative overflow-hidden rounded-3xl border border-white/60 bg-white/90 p-6 shadow-[0_25px_60px_-30px_rgba(15,23,42,0.4)] transition-all ${
-        clickable ? 'cursor-pointer hover:-translate-y-1 hover:shadow-[0_35px_70px_-30px_rgba(15,23,42,0.45)]' : 'cursor-default'
-      } ${disabled ? 'pointer-events-none opacity-60' : ''} ${className}`}
-      onClick={clickable ? () => onClick?.() : undefined}
-    >
-      <div className={`pointer-events-none absolute -right-32 -top-32 h-72 w-72 rounded-full bg-gradient-to-br ${accentGradient} opacity-60 blur-3xl`} />
-      <div className={`pointer-events-none absolute -left-24 bottom-0 h-56 w-56 rounded-full bg-gradient-to-tr ${accentGradient} opacity-40 blur-2xl`} />
-      <div className="pointer-events-none absolute inset-0 bg-white/40 mix-blend-soft-light" />
-
-      <div className="relative z-10 flex min-h-[220px] flex-col justify-between gap-6">
-        <div className="flex items-start justify-between gap-4">
-          <div className="flex items-start gap-4">
-            <div className={`grid h-14 w-14 place-items-center rounded-3xl bg-gradient-to-br ${accentGradient} text-white shadow-lg`}>{icon}</div>
-            <div>
-              <h3 className="text-xl font-bold text-slate-900">{title}</h3>
-              <p className="text-sm text-slate-600 leading-relaxed">{description}</p>
-            </div>
-          </div>
-          {badge}
-        </div>
-
-        {stats ? <div className="flex flex-col gap-2 text-sm text-slate-700">{stats}</div> : null}
-
-        {cta ? (
-          <div className="flex items-center justify-between text-sm font-semibold text-slate-700">
-            <span>{cta}</span>
-            <ArrowRight className="h-4 w-4 transition-transform duration-200 group-hover:translate-x-1" />
-          </div>
-        ) : null}
-      </div>
-    </div>
->>>>>>> 51162f62
   );
 }
 
@@ -945,7 +870,6 @@
         )}
 
         {(profile?.role === 'child' || (profile?.role === 'parent' && selectedChild)) && (
-<<<<<<< HEAD
           <div className="max-w-6xl mx-auto px-2 sm:px-4">
             <div className="mb-12 grid grid-cols-1 gap-6 md:grid-cols-2 lg:grid-cols-3">
               <ExperienceButton
@@ -1003,61 +927,10 @@
                     </div>
                     <div className="flex items-center gap-2 text-white/80">
                       <Swords className="h-4 w-4" />
-=======
-          <div className="max-w-6xl mx-auto px-4">
-            <div className="grid grid-cols-1 gap-5 md:grid-cols-2 lg:grid-cols-3 mb-12">
-              <FeaturePanel
-                title="Mon profil"
-                description="Gère ton avatar, ton statut et tes informations personnelles."
-                icon={<User className="h-6 w-6" />}
-                accentGradient="from-slate-600 via-slate-500 to-slate-400"
-                onClick={handleProfilePanelClick}
-                badge={unreadFriendRequests > 0 ? <NotificationBadge count={unreadFriendRequests} /> : undefined}
-                stats={
-                  <div className="flex items-center gap-2">
-                    <Trophy className="h-4 w-4 text-amber-500" />
-                    <span className="font-semibold">{totalPoints} points gagnés</span>
-                  </div>
-                }
-                cta="Personnaliser mon profil"
-              />
-
-              <FeaturePanel
-                title="Mes cours"
-                description="Accède à toutes tes matières et continue ta progression."
-                icon={<BookOpen className="h-6 w-6" />}
-                accentGradient="from-emerald-500 via-teal-400 to-cyan-400"
-                onClick={handleCoursesPanelClick}
-                stats={
-                  <div className="flex items-center gap-2">
-                    <BookOpen className="h-4 w-4 text-emerald-500" />
-                    <span className="font-semibold">{subjectsCountLabel}</span>
-                  </div>
-                }
-                cta="Reprendre mes cours"
-              />
-
-              <FeaturePanel
-                title="Battle Hub"
-                description="Défie tes amis dans des duels de quiz en ligne."
-                icon={<Sword className="h-6 w-6" />}
-                accentGradient="from-rose-500 via-orange-400 to-amber-400"
-                onClick={handleBattlePanelClick}
-                badge={unreadBattleNotifications > 0 ? <NotificationBadge count={unreadBattleNotifications} /> : undefined}
-                stats={
-                  <>
-                    <div className="flex items-center gap-2">
-                      <Trophy className="h-4 w-4 text-orange-500" />
-                      <span className="font-semibold">{battleWinsLabel}</span>
-                    </div>
-                    <div className="flex items-center gap-2">
-                      <Swords className="h-4 w-4 text-rose-500" />
->>>>>>> 51162f62
                       <span>{battleChallengesLabel}</span>
                     </div>
                   </>
                 }
-<<<<<<< HEAD
                 className="min-h-[260px]"
               />
 
@@ -1078,31 +951,10 @@
                     </div>
                     <div className="flex items-center gap-2 text-white/80">
                       <Book className="h-4 w-4" />
-=======
-                cta="Lancer le Battle Hub"
-              />
-
-              <FeaturePanel
-                title="Ma bibliothèque d'histoires"
-                description="Crée, lis et partage tes histoires personnalisées."
-                icon={<Book className="h-6 w-6" />}
-                accentGradient="from-amber-500 via-orange-400 to-yellow-400"
-                onClick={handleStoriesPanelClick}
-                badge={unreadStoriesCount > 0 ? <NotificationBadge count={unreadStoriesCount} gradient="from-amber-500 via-orange-400 to-yellow-400" /> : undefined}
-                stats={
-                  <>
-                    <div className="flex items-center gap-2">
-                      <Sparkles className="h-4 w-4 text-amber-500" />
-                      <span>Un nouvel univers de lecture t'attend</span>
-                    </div>
-                    <div className="flex items-center gap-2">
-                      <Book className="h-4 w-4 text-orange-500" />
->>>>>>> 51162f62
                       <span className="font-semibold">{storiesUpdateLabel}</span>
                     </div>
                   </>
                 }
-<<<<<<< HEAD
                 className="min-h-[260px] md:col-span-2"
               />
 
@@ -1113,22 +965,10 @@
                 icon={<Palette className="h-8 w-8" />}
                 gradient="from-fuchsia-500 via-pink-500 to-rose-500"
                 accentGlow="from-white/20 via-fuchsia-200/40 to-transparent"
-=======
-                cta="Explorer ma bibliothèque"
-                className="md:col-span-2 lg:col-span-2"
-              />
-
-              <FeaturePanel
-                title="Atelier créatif"
-                description="Imagine, dessine et partage tes chefs-d'œuvre avec tes amis."
-                icon={<Palette className="h-6 w-6" />}
-                accentGradient="from-fuchsia-500 via-pink-500 to-rose-500"
->>>>>>> 51162f62
                 onClick={handleDrawingPanelClick}
                 disabled={!currentChildId}
                 stats={
                   <>
-<<<<<<< HEAD
                     <div className="flex items-center gap-2 text-white/90">
                       <Palette className="h-4 w-4" />
                       <span className="font-semibold">{drawingsTotalLabel}</span>
@@ -1175,57 +1015,6 @@
                   </div>
                 }
                 className="min-h-[260px]"
-=======
-                    <div className="flex items-center gap-2">
-                      <Palette className="h-4 w-4 text-pink-500" />
-                      <span className="font-semibold">{drawingsTotalLabel}</span>
-                    </div>
-                    <div className="flex items-center gap-2">
-                      <Share2 className="h-4 w-4 text-rose-500" />
-                      <span>{drawingsSharedLabel}</span>
-                    </div>
-                  </>
-                }
-                cta="Ouvrir l'atelier créatif"
-                className="md:col-span-2 lg:col-span-2"
-              />
-
-              <FeaturePanel
-                title="Coach Devoirs PioPi"
-                description="Ton assistant intelligent disponible à tout moment pour t'aider."
-                icon={<Bot className="h-6 w-6" />}
-                accentGradient="from-purple-500 via-violet-500 to-indigo-500"
-                onClick={onCoachClick}
-                stats={
-                  <>
-                    <div className="flex items-center gap-2">
-                      <Sparkles className="h-4 w-4 text-purple-500" />
-                      <span>Des réponses instantanées à tes questions</span>
-                    </div>
-                    <div className="flex items-center gap-2">
-                      <BookOpen className="h-4 w-4 text-indigo-500" />
-                      <span className="font-semibold">Besoin d'aide ? Clique ici</span>
-                    </div>
-                  </>
-                }
-                cta="Parler au coach PioPi"
-              />
-
-              <FeaturePanel
-                title="Cours personnalisés"
-                description="Découvre les leçons uniques créées spécialement pour toi."
-                icon={<BookPlus className="h-6 w-6" />}
-                accentGradient="from-indigo-500 via-purple-500 to-pink-500"
-                onClick={handleCustomLessonsPanelClick}
-                badge={newCustomLessonsCount > 0 ? <NotificationBadge count={newCustomLessonsCount} gradient="from-indigo-500 via-purple-500 to-pink-500" /> : undefined}
-                stats={
-                  <div className="flex items-center gap-2">
-                    <BookPlus className="h-4 w-4 text-indigo-500" />
-                    <span className="font-semibold">{customLessonsLabel}</span>
-                  </div>
-                }
-                cta="Découvrir mes leçons sur mesure"
->>>>>>> 51162f62
               />
             </div>
           </div>
