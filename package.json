{
  "name": "vite-react-typescript-starter",
  "private": true,
  "version": "0.0.0",
  "type": "module",
  "scripts": {
    "dev": "vite",
    "build": "vite build",
    "lint": "eslint .",
    "preview": "vite preview",
    "typecheck": "tsc --noEmit -p tsconfig.app.json",
<<<<<<< HEAD
    "test": "echo \"No automated tests are configured for this project\""
=======
    "test": "vitest"
>>>>>>> 3f52f221
  },
  "dependencies": {
    "@supabase/supabase-js": "^2.57.4",
    "canvas-confetti": "^1.9.3",
    "lucide-react": "^0.344.0",
    "react": "^18.3.1",
    "react-dom": "^18.3.1"
  },
  "devDependencies": {
    "@eslint/js": "^9.9.1",
    "@types/react": "^18.3.5",
    "@types/react-dom": "^18.3.0",
    "@vitejs/plugin-react": "^4.3.1",
    "autoprefixer": "^10.4.18",
    "eslint": "^9.9.1",
    "eslint-plugin-react-hooks": "^5.1.0-rc.0",
    "eslint-plugin-react-refresh": "^0.4.11",
    "globals": "^15.9.0",
    "postcss": "^8.4.35",
    "tailwindcss": "^3.4.1",
    "typescript": "^5.5.3",
    "typescript-eslint": "^8.3.0",
    "vite": "^5.4.2",
    "vitest": "^1.6.0",
    "@testing-library/react": "^14.2.1",
    "@testing-library/jest-dom": "^6.4.2",
    "@testing-library/user-event": "^14.5.2"
  }
}<|MERGE_RESOLUTION|>--- conflicted
+++ resolved
@@ -9,11 +9,7 @@
     "lint": "eslint .",
     "preview": "vite preview",
     "typecheck": "tsc --noEmit -p tsconfig.app.json",
-<<<<<<< HEAD
     "test": "echo \"No automated tests are configured for this project\""
-=======
-    "test": "vitest"
->>>>>>> 3f52f221
   },
   "dependencies": {
     "@supabase/supabase-js": "^2.57.4",
