{
  "name": "vite-react-typescript-starter",
  "private": true,
  "version": "0.0.0",
  "type": "module",
  "scripts": {
    "dev": "vite",
    "build": "vite build",
    "lint": "eslint .",
    "preview": "vite preview",
    "typecheck": "tsc --noEmit -p tsconfig.app.json",
<<<<<<< HEAD
    "test": "echo \"No automated tests are configured for this project\"",
    "start:prod": "node scripts/serve-dist.mjs"
=======
    "test": "echo \"No automated tests are configured for this project\""
>>>>>>> 5f538ddd
  },
  "dependencies": {
    "@supabase/supabase-js": "^2.57.4",
    "canvas-confetti": "^1.9.3",
    "lucide-react": "^0.344.0",
    "react": "^18.3.1",
    "react-dom": "^18.3.1"
  },
  "devDependencies": {
    "@eslint/js": "^9.9.1",
    "@types/react": "^18.3.5",
    "@types/react-dom": "^18.3.0",
    "@vitejs/plugin-react": "^4.3.1",
    "autoprefixer": "^10.4.18",
    "eslint": "^9.9.1",
    "eslint-plugin-react-hooks": "^5.1.0-rc.0",
    "eslint-plugin-react-refresh": "^0.4.11",
    "globals": "^15.9.0",
    "postcss": "^8.4.35",
    "tailwindcss": "^3.4.1",
    "typescript": "^5.5.3",
    "typescript-eslint": "^8.3.0",
    "vite": "^5.4.2",
    "vitest": "^1.6.0",
    "@testing-library/react": "^14.2.1",
    "@testing-library/jest-dom": "^6.4.2",
    "@testing-library/user-event": "^14.5.2"
  }
}<|MERGE_RESOLUTION|>--- conflicted
+++ resolved
@@ -9,12 +9,8 @@
     "lint": "eslint .",
     "preview": "vite preview",
     "typecheck": "tsc --noEmit -p tsconfig.app.json",
-<<<<<<< HEAD
     "test": "echo \"No automated tests are configured for this project\"",
     "start:prod": "node scripts/serve-dist.mjs"
-=======
-    "test": "echo \"No automated tests are configured for this project\""
->>>>>>> 5f538ddd
   },
   "dependencies": {
     "@supabase/supabase-js": "^2.57.4",
